/*
 * Copyright (c) 2003-2006, Cluster File Systems, Inc, info@clusterfs.com
 * Written by Alex Tomas <alex@clusterfs.com>
 *
 * Architecture independence:
 *   Copyright (c) 2005, Bull S.A.
 *   Written by Pierre Peiffer <pierre.peiffer@bull.net>
 *
 * This program is free software; you can redistribute it and/or modify
 * it under the terms of the GNU General Public License version 2 as
 * published by the Free Software Foundation.
 *
 * This program is distributed in the hope that it will be useful,
 * but WITHOUT ANY WARRANTY; without even the implied warranty of
 * MERCHANTABILITY or FITNESS FOR A PARTICULAR PURPOSE.  See the
 * GNU General Public License for more details.
 *
 * You should have received a copy of the GNU General Public Licens
 * along with this program; if not, write to the Free Software
 * Foundation, Inc., 59 Temple Place, Suite 330, Boston, MA  02111-
 */

/*
 * Extents support for EXT4
 *
 * TODO:
 *   - ext4*_error() should be used in some situations
 *   - analyze all BUG()/BUG_ON(), use -EIO where appropriate
 *   - smart tree reduction
 */

#include <linux/module.h>
#include <linux/fs.h>
#include <linux/time.h>
#include <linux/jbd2.h>
#include <linux/highuid.h>
#include <linux/pagemap.h>
#include <linux/quotaops.h>
#include <linux/string.h>
#include <linux/slab.h>
#include <linux/falloc.h>
#include <asm/uaccess.h>
#include <linux/fiemap.h>
#include "ext4_jbd2.h"
#include "ext4_extents.h"


/*
 * ext_pblock:
 * combine low and high parts of physical block number into ext4_fsblk_t
 */
ext4_fsblk_t ext_pblock(struct ext4_extent *ex)
{
	ext4_fsblk_t block;

	block = le32_to_cpu(ex->ee_start_lo);
	block |= ((ext4_fsblk_t) le16_to_cpu(ex->ee_start_hi) << 31) << 1;
	return block;
}

/*
 * idx_pblock:
 * combine low and high parts of a leaf physical block number into ext4_fsblk_t
 */
ext4_fsblk_t idx_pblock(struct ext4_extent_idx *ix)
{
	ext4_fsblk_t block;

	block = le32_to_cpu(ix->ei_leaf_lo);
	block |= ((ext4_fsblk_t) le16_to_cpu(ix->ei_leaf_hi) << 31) << 1;
	return block;
}

/*
 * ext4_ext_store_pblock:
 * stores a large physical block number into an extent struct,
 * breaking it into parts
 */
void ext4_ext_store_pblock(struct ext4_extent *ex, ext4_fsblk_t pb)
{
	ex->ee_start_lo = cpu_to_le32((unsigned long) (pb & 0xffffffff));
	ex->ee_start_hi = cpu_to_le16((unsigned long) ((pb >> 31) >> 1) & 0xffff);
}

/*
 * ext4_idx_store_pblock:
 * stores a large physical block number into an index struct,
 * breaking it into parts
 */
static void ext4_idx_store_pblock(struct ext4_extent_idx *ix, ext4_fsblk_t pb)
{
	ix->ei_leaf_lo = cpu_to_le32((unsigned long) (pb & 0xffffffff));
	ix->ei_leaf_hi = cpu_to_le16((unsigned long) ((pb >> 31) >> 1) & 0xffff);
}

static int ext4_ext_truncate_extend_restart(handle_t *handle,
					    struct inode *inode,
					    int needed)
{
	int err;

	if (!ext4_handle_valid(handle))
		return 0;
	if (handle->h_buffer_credits > needed)
		return 0;
	err = ext4_journal_extend(handle, needed);
	if (err <= 0)
		return err;
	err = ext4_truncate_restart_trans(handle, inode, needed);
	/*
	 * We have dropped i_data_sem so someone might have cached again
	 * an extent we are going to truncate.
	 */
	ext4_ext_invalidate_cache(inode);

	return err;
}

/*
 * could return:
 *  - EROFS
 *  - ENOMEM
 */
static int ext4_ext_get_access(handle_t *handle, struct inode *inode,
				struct ext4_ext_path *path)
{
	if (path->p_bh) {
		/* path points to block */
		return ext4_journal_get_write_access(handle, path->p_bh);
	}
	/* path points to leaf/index in inode body */
	/* we use in-core data, no need to protect them */
	return 0;
}

/*
 * could return:
 *  - EROFS
 *  - ENOMEM
 *  - EIO
 */
static int ext4_ext_dirty(handle_t *handle, struct inode *inode,
				struct ext4_ext_path *path)
{
	int err;
	if (path->p_bh) {
		/* path points to block */
		err = ext4_handle_dirty_metadata(handle, inode, path->p_bh);
	} else {
		/* path points to leaf/index in inode body */
		err = ext4_mark_inode_dirty(handle, inode);
	}
	return err;
}

static ext4_fsblk_t ext4_ext_find_goal(struct inode *inode,
			      struct ext4_ext_path *path,
			      ext4_lblk_t block)
{
	struct ext4_inode_info *ei = EXT4_I(inode);
	ext4_fsblk_t bg_start;
	ext4_fsblk_t last_block;
	ext4_grpblk_t colour;
	ext4_group_t block_group;
	int flex_size = ext4_flex_bg_size(EXT4_SB(inode->i_sb));
	int depth;

	if (path) {
		struct ext4_extent *ex;
		depth = path->p_depth;

		/* try to predict block placement */
		ex = path[depth].p_ext;
		if (ex)
			return ext_pblock(ex)+(block-le32_to_cpu(ex->ee_block));

		/* it looks like index is empty;
		 * try to find starting block from index itself */
		if (path[depth].p_bh)
			return path[depth].p_bh->b_blocknr;
	}

	/* OK. use inode's group */
	block_group = ei->i_block_group;
	if (flex_size >= EXT4_FLEX_SIZE_DIR_ALLOC_SCHEME) {
		/*
		 * If there are at least EXT4_FLEX_SIZE_DIR_ALLOC_SCHEME
		 * block groups per flexgroup, reserve the first block 
		 * group for directories and special files.  Regular 
		 * files will start at the second block group.  This
		 * tends to speed up directory access and improves 
		 * fsck times.
		 */
		block_group &= ~(flex_size-1);
		if (S_ISREG(inode->i_mode))
			block_group++;
	}
	bg_start = (block_group * EXT4_BLOCKS_PER_GROUP(inode->i_sb)) +
		le32_to_cpu(EXT4_SB(inode->i_sb)->s_es->s_first_data_block);
	last_block = ext4_blocks_count(EXT4_SB(inode->i_sb)->s_es) - 1;

	/*
	 * If we are doing delayed allocation, we don't need take
	 * colour into account.
	 */
	if (test_opt(inode->i_sb, DELALLOC))
		return bg_start;

	if (bg_start + EXT4_BLOCKS_PER_GROUP(inode->i_sb) <= last_block)
		colour = (current->pid % 16) *
			(EXT4_BLOCKS_PER_GROUP(inode->i_sb) / 16);
	else
		colour = (current->pid % 16) * ((last_block - bg_start) / 16);
	return bg_start + colour + block;
}

/*
 * Allocation for a meta data block
 */
static ext4_fsblk_t
ext4_ext_new_meta_block(handle_t *handle, struct inode *inode,
			struct ext4_ext_path *path,
			struct ext4_extent *ex, int *err)
{
	ext4_fsblk_t goal, newblock;

	goal = ext4_ext_find_goal(inode, path, le32_to_cpu(ex->ee_block));
	newblock = ext4_new_meta_blocks(handle, inode, goal, NULL, err);
	return newblock;
}

static inline int ext4_ext_space_block(struct inode *inode, int check)
{
	int size;

	size = (inode->i_sb->s_blocksize - sizeof(struct ext4_extent_header))
			/ sizeof(struct ext4_extent);
	if (!check) {
#ifdef AGGRESSIVE_TEST
		if (size > 6)
			size = 6;
#endif
	}
	return size;
}

static inline int ext4_ext_space_block_idx(struct inode *inode, int check)
{
	int size;

	size = (inode->i_sb->s_blocksize - sizeof(struct ext4_extent_header))
			/ sizeof(struct ext4_extent_idx);
	if (!check) {
#ifdef AGGRESSIVE_TEST
		if (size > 5)
			size = 5;
#endif
	}
	return size;
}

static inline int ext4_ext_space_root(struct inode *inode, int check)
{
	int size;

	size = sizeof(EXT4_I(inode)->i_data);
	size -= sizeof(struct ext4_extent_header);
	size /= sizeof(struct ext4_extent);
	if (!check) {
#ifdef AGGRESSIVE_TEST
		if (size > 3)
			size = 3;
#endif
	}
	return size;
}

static inline int ext4_ext_space_root_idx(struct inode *inode, int check)
{
	int size;

	size = sizeof(EXT4_I(inode)->i_data);
	size -= sizeof(struct ext4_extent_header);
	size /= sizeof(struct ext4_extent_idx);
	if (!check) {
#ifdef AGGRESSIVE_TEST
		if (size > 4)
			size = 4;
#endif
	}
	return size;
}

/*
 * Calculate the number of metadata blocks needed
 * to allocate @blocks
 * Worse case is one block per extent
 */
int ext4_ext_calc_metadata_amount(struct inode *inode, int blocks)
{
	int lcap, icap, rcap, leafs, idxs, num;
	int newextents = blocks;

	rcap = ext4_ext_space_root_idx(inode, 0);
	lcap = ext4_ext_space_block(inode, 0);
	icap = ext4_ext_space_block_idx(inode, 0);

	/* number of new leaf blocks needed */
	num = leafs = (newextents + lcap - 1) / lcap;

	/*
	 * Worse case, we need separate index block(s)
	 * to link all new leaf blocks
	 */
	idxs = (leafs + icap - 1) / icap;
	do {
		num += idxs;
		idxs = (idxs + icap - 1) / icap;
	} while (idxs > rcap);

	return num;
}

static int
ext4_ext_max_entries(struct inode *inode, int depth)
{
	int max;

	if (depth == ext_depth(inode)) {
		if (depth == 0)
			max = ext4_ext_space_root(inode, 1);
		else
			max = ext4_ext_space_root_idx(inode, 1);
	} else {
		if (depth == 0)
			max = ext4_ext_space_block(inode, 1);
		else
			max = ext4_ext_space_block_idx(inode, 1);
	}

	return max;
}

static int ext4_valid_extent(struct inode *inode, struct ext4_extent *ext)
{
	ext4_fsblk_t block = ext_pblock(ext);
	int len = ext4_ext_get_actual_len(ext);

	return ext4_data_block_valid(EXT4_SB(inode->i_sb), block, len);
}

static int ext4_valid_extent_idx(struct inode *inode,
				struct ext4_extent_idx *ext_idx)
{
	ext4_fsblk_t block = idx_pblock(ext_idx);

	return ext4_data_block_valid(EXT4_SB(inode->i_sb), block, 1);
}

static int ext4_valid_extent_entries(struct inode *inode,
				struct ext4_extent_header *eh,
				int depth)
{
	struct ext4_extent *ext;
	struct ext4_extent_idx *ext_idx;
	unsigned short entries;
	if (eh->eh_entries == 0)
		return 1;

	entries = le16_to_cpu(eh->eh_entries);

	if (depth == 0) {
		/* leaf entries */
		ext = EXT_FIRST_EXTENT(eh);
		while (entries) {
			if (!ext4_valid_extent(inode, ext))
				return 0;
			ext++;
			entries--;
		}
	} else {
		ext_idx = EXT_FIRST_INDEX(eh);
		while (entries) {
			if (!ext4_valid_extent_idx(inode, ext_idx))
				return 0;
			ext_idx++;
			entries--;
		}
	}
	return 1;
}

static int __ext4_ext_check(const char *function, struct inode *inode,
					struct ext4_extent_header *eh,
					int depth)
{
	const char *error_msg;
	int max = 0;

	if (unlikely(eh->eh_magic != EXT4_EXT_MAGIC)) {
		error_msg = "invalid magic";
		goto corrupted;
	}
	if (unlikely(le16_to_cpu(eh->eh_depth) != depth)) {
		error_msg = "unexpected eh_depth";
		goto corrupted;
	}
	if (unlikely(eh->eh_max == 0)) {
		error_msg = "invalid eh_max";
		goto corrupted;
	}
	max = ext4_ext_max_entries(inode, depth);
	if (unlikely(le16_to_cpu(eh->eh_max) > max)) {
		error_msg = "too large eh_max";
		goto corrupted;
	}
	if (unlikely(le16_to_cpu(eh->eh_entries) > le16_to_cpu(eh->eh_max))) {
		error_msg = "invalid eh_entries";
		goto corrupted;
	}
	if (!ext4_valid_extent_entries(inode, eh, depth)) {
		error_msg = "invalid extent entries";
		goto corrupted;
	}
	return 0;

corrupted:
	ext4_error(inode->i_sb, function,
			"bad header/extent in inode #%lu: %s - magic %x, "
			"entries %u, max %u(%u), depth %u(%u)",
			inode->i_ino, error_msg, le16_to_cpu(eh->eh_magic),
			le16_to_cpu(eh->eh_entries), le16_to_cpu(eh->eh_max),
			max, le16_to_cpu(eh->eh_depth), depth);

	return -EIO;
}

#define ext4_ext_check(inode, eh, depth)	\
	__ext4_ext_check(__func__, inode, eh, depth)

int ext4_ext_check_inode(struct inode *inode)
{
	return ext4_ext_check(inode, ext_inode_hdr(inode), ext_depth(inode));
}

#ifdef EXT_DEBUG
static void ext4_ext_show_path(struct inode *inode, struct ext4_ext_path *path)
{
	int k, l = path->p_depth;

	ext_debug("path:");
	for (k = 0; k <= l; k++, path++) {
		if (path->p_idx) {
		  ext_debug("  %d->%llu", le32_to_cpu(path->p_idx->ei_block),
			    idx_pblock(path->p_idx));
		} else if (path->p_ext) {
			ext_debug("  %d:[%d]%d:%llu ",
				  le32_to_cpu(path->p_ext->ee_block),
				  ext4_ext_is_uninitialized(path->p_ext),
				  ext4_ext_get_actual_len(path->p_ext),
				  ext_pblock(path->p_ext));
		} else
			ext_debug("  []");
	}
	ext_debug("\n");
}

static void ext4_ext_show_leaf(struct inode *inode, struct ext4_ext_path *path)
{
	int depth = ext_depth(inode);
	struct ext4_extent_header *eh;
	struct ext4_extent *ex;
	int i;

	if (!path)
		return;

	eh = path[depth].p_hdr;
	ex = EXT_FIRST_EXTENT(eh);

	ext_debug("Displaying leaf extents for inode %lu\n", inode->i_ino);

	for (i = 0; i < le16_to_cpu(eh->eh_entries); i++, ex++) {
		ext_debug("%d:[%d]%d:%llu ", le32_to_cpu(ex->ee_block),
			  ext4_ext_is_uninitialized(ex),
			  ext4_ext_get_actual_len(ex), ext_pblock(ex));
	}
	ext_debug("\n");
}
#else
#define ext4_ext_show_path(inode, path)
#define ext4_ext_show_leaf(inode, path)
#endif

void ext4_ext_drop_refs(struct ext4_ext_path *path)
{
	int depth = path->p_depth;
	int i;

	for (i = 0; i <= depth; i++, path++)
		if (path->p_bh) {
			brelse(path->p_bh);
			path->p_bh = NULL;
		}
}

/*
 * ext4_ext_binsearch_idx:
 * binary search for the closest index of the given block
 * the header must be checked before calling this
 */
static void
ext4_ext_binsearch_idx(struct inode *inode,
			struct ext4_ext_path *path, ext4_lblk_t block)
{
	struct ext4_extent_header *eh = path->p_hdr;
	struct ext4_extent_idx *r, *l, *m;


	ext_debug("binsearch for %u(idx):  ", block);

	l = EXT_FIRST_INDEX(eh) + 1;
	r = EXT_LAST_INDEX(eh);
	while (l <= r) {
		m = l + (r - l) / 2;
		if (block < le32_to_cpu(m->ei_block))
			r = m - 1;
		else
			l = m + 1;
		ext_debug("%p(%u):%p(%u):%p(%u) ", l, le32_to_cpu(l->ei_block),
				m, le32_to_cpu(m->ei_block),
				r, le32_to_cpu(r->ei_block));
	}

	path->p_idx = l - 1;
	ext_debug("  -> %d->%lld ", le32_to_cpu(path->p_idx->ei_block),
		  idx_pblock(path->p_idx));

#ifdef CHECK_BINSEARCH
	{
		struct ext4_extent_idx *chix, *ix;
		int k;

		chix = ix = EXT_FIRST_INDEX(eh);
		for (k = 0; k < le16_to_cpu(eh->eh_entries); k++, ix++) {
		  if (k != 0 &&
		      le32_to_cpu(ix->ei_block) <= le32_to_cpu(ix[-1].ei_block)) {
				printk(KERN_DEBUG "k=%d, ix=0x%p, "
				       "first=0x%p\n", k,
				       ix, EXT_FIRST_INDEX(eh));
				printk(KERN_DEBUG "%u <= %u\n",
				       le32_to_cpu(ix->ei_block),
				       le32_to_cpu(ix[-1].ei_block));
			}
			BUG_ON(k && le32_to_cpu(ix->ei_block)
					   <= le32_to_cpu(ix[-1].ei_block));
			if (block < le32_to_cpu(ix->ei_block))
				break;
			chix = ix;
		}
		BUG_ON(chix != path->p_idx);
	}
#endif

}

/*
 * ext4_ext_binsearch:
 * binary search for closest extent of the given block
 * the header must be checked before calling this
 */
static void
ext4_ext_binsearch(struct inode *inode,
		struct ext4_ext_path *path, ext4_lblk_t block)
{
	struct ext4_extent_header *eh = path->p_hdr;
	struct ext4_extent *r, *l, *m;

	if (eh->eh_entries == 0) {
		/*
		 * this leaf is empty:
		 * we get such a leaf in split/add case
		 */
		return;
	}

	ext_debug("binsearch for %u:  ", block);

	l = EXT_FIRST_EXTENT(eh) + 1;
	r = EXT_LAST_EXTENT(eh);

	while (l <= r) {
		m = l + (r - l) / 2;
		if (block < le32_to_cpu(m->ee_block))
			r = m - 1;
		else
			l = m + 1;
		ext_debug("%p(%u):%p(%u):%p(%u) ", l, le32_to_cpu(l->ee_block),
				m, le32_to_cpu(m->ee_block),
				r, le32_to_cpu(r->ee_block));
	}

	path->p_ext = l - 1;
	ext_debug("  -> %d:%llu:[%d]%d ",
			le32_to_cpu(path->p_ext->ee_block),
			ext_pblock(path->p_ext),
			ext4_ext_is_uninitialized(path->p_ext),
			ext4_ext_get_actual_len(path->p_ext));

#ifdef CHECK_BINSEARCH
	{
		struct ext4_extent *chex, *ex;
		int k;

		chex = ex = EXT_FIRST_EXTENT(eh);
		for (k = 0; k < le16_to_cpu(eh->eh_entries); k++, ex++) {
			BUG_ON(k && le32_to_cpu(ex->ee_block)
					  <= le32_to_cpu(ex[-1].ee_block));
			if (block < le32_to_cpu(ex->ee_block))
				break;
			chex = ex;
		}
		BUG_ON(chex != path->p_ext);
	}
#endif

}

int ext4_ext_tree_init(handle_t *handle, struct inode *inode)
{
	struct ext4_extent_header *eh;

	eh = ext_inode_hdr(inode);
	eh->eh_depth = 0;
	eh->eh_entries = 0;
	eh->eh_magic = EXT4_EXT_MAGIC;
	eh->eh_max = cpu_to_le16(ext4_ext_space_root(inode, 0));
	ext4_mark_inode_dirty(handle, inode);
	ext4_ext_invalidate_cache(inode);
	return 0;
}

struct ext4_ext_path *
ext4_ext_find_extent(struct inode *inode, ext4_lblk_t block,
					struct ext4_ext_path *path)
{
	struct ext4_extent_header *eh;
	struct buffer_head *bh;
	short int depth, i, ppos = 0, alloc = 0;

	eh = ext_inode_hdr(inode);
	depth = ext_depth(inode);

	/* account possible depth increase */
	if (!path) {
		path = kzalloc(sizeof(struct ext4_ext_path) * (depth + 2),
				GFP_NOFS);
		if (!path)
			return ERR_PTR(-ENOMEM);
		alloc = 1;
	}
	path[0].p_hdr = eh;
	path[0].p_bh = NULL;

	i = depth;
	/* walk through the tree */
	while (i) {
		int need_to_validate = 0;

		ext_debug("depth %d: num %d, max %d\n",
			  ppos, le16_to_cpu(eh->eh_entries), le16_to_cpu(eh->eh_max));

		ext4_ext_binsearch_idx(inode, path + ppos, block);
		path[ppos].p_block = idx_pblock(path[ppos].p_idx);
		path[ppos].p_depth = i;
		path[ppos].p_ext = NULL;

		bh = sb_getblk(inode->i_sb, path[ppos].p_block);
		if (unlikely(!bh))
			goto err;
		if (!bh_uptodate_or_lock(bh)) {
			if (bh_submit_read(bh) < 0) {
				put_bh(bh);
				goto err;
			}
			/* validate the extent entries */
			need_to_validate = 1;
		}
		eh = ext_block_hdr(bh);
		ppos++;
		BUG_ON(ppos > depth);
		path[ppos].p_bh = bh;
		path[ppos].p_hdr = eh;
		i--;

		if (need_to_validate && ext4_ext_check(inode, eh, i))
			goto err;
	}

	path[ppos].p_depth = i;
	path[ppos].p_ext = NULL;
	path[ppos].p_idx = NULL;

	/* find extent */
	ext4_ext_binsearch(inode, path + ppos, block);
	/* if not an empty leaf */
	if (path[ppos].p_ext)
		path[ppos].p_block = ext_pblock(path[ppos].p_ext);

	ext4_ext_show_path(inode, path);

	return path;

err:
	ext4_ext_drop_refs(path);
	if (alloc)
		kfree(path);
	return ERR_PTR(-EIO);
}

/*
 * ext4_ext_insert_index:
 * insert new index [@logical;@ptr] into the block at @curp;
 * check where to insert: before @curp or after @curp
 */
int ext4_ext_insert_index(handle_t *handle, struct inode *inode,
				struct ext4_ext_path *curp,
				int logical, ext4_fsblk_t ptr)
{
	struct ext4_extent_idx *ix;
	int len, err;

	err = ext4_ext_get_access(handle, inode, curp);
	if (err)
		return err;

	BUG_ON(logical == le32_to_cpu(curp->p_idx->ei_block));
	len = EXT_MAX_INDEX(curp->p_hdr) - curp->p_idx;
	if (logical > le32_to_cpu(curp->p_idx->ei_block)) {
		/* insert after */
		if (curp->p_idx != EXT_LAST_INDEX(curp->p_hdr)) {
			len = (len - 1) * sizeof(struct ext4_extent_idx);
			len = len < 0 ? 0 : len;
			ext_debug("insert new index %d after: %llu. "
					"move %d from 0x%p to 0x%p\n",
					logical, ptr, len,
					(curp->p_idx + 1), (curp->p_idx + 2));
			memmove(curp->p_idx + 2, curp->p_idx + 1, len);
		}
		ix = curp->p_idx + 1;
	} else {
		/* insert before */
		len = len * sizeof(struct ext4_extent_idx);
		len = len < 0 ? 0 : len;
		ext_debug("insert new index %d before: %llu. "
				"move %d from 0x%p to 0x%p\n",
				logical, ptr, len,
				curp->p_idx, (curp->p_idx + 1));
		memmove(curp->p_idx + 1, curp->p_idx, len);
		ix = curp->p_idx;
	}

	ix->ei_block = cpu_to_le32(logical);
	ext4_idx_store_pblock(ix, ptr);
	le16_add_cpu(&curp->p_hdr->eh_entries, 1);

	BUG_ON(le16_to_cpu(curp->p_hdr->eh_entries)
			     > le16_to_cpu(curp->p_hdr->eh_max));
	BUG_ON(ix > EXT_LAST_INDEX(curp->p_hdr));

	err = ext4_ext_dirty(handle, inode, curp);
	ext4_std_error(inode->i_sb, err);

	return err;
}

/*
 * ext4_ext_split:
 * inserts new subtree into the path, using free index entry
 * at depth @at:
 * - allocates all needed blocks (new leaf and all intermediate index blocks)
 * - makes decision where to split
 * - moves remaining extents and index entries (right to the split point)
 *   into the newly allocated blocks
 * - initializes subtree
 */
static int ext4_ext_split(handle_t *handle, struct inode *inode,
				struct ext4_ext_path *path,
				struct ext4_extent *newext, int at)
{
	struct buffer_head *bh = NULL;
	int depth = ext_depth(inode);
	struct ext4_extent_header *neh;
	struct ext4_extent_idx *fidx;
	struct ext4_extent *ex;
	int i = at, k, m, a;
	ext4_fsblk_t newblock, oldblock;
	__le32 border;
	ext4_fsblk_t *ablocks = NULL; /* array of allocated blocks */
	int err = 0;

	/* make decision: where to split? */
	/* FIXME: now decision is simplest: at current extent */

	/* if current leaf will be split, then we should use
	 * border from split point */
	BUG_ON(path[depth].p_ext > EXT_MAX_EXTENT(path[depth].p_hdr));
	if (path[depth].p_ext != EXT_MAX_EXTENT(path[depth].p_hdr)) {
		border = path[depth].p_ext[1].ee_block;
		ext_debug("leaf will be split."
				" next leaf starts at %d\n",
				  le32_to_cpu(border));
	} else {
		border = newext->ee_block;
		ext_debug("leaf will be added."
				" next leaf starts at %d\n",
				le32_to_cpu(border));
	}

	/*
	 * If error occurs, then we break processing
	 * and mark filesystem read-only. index won't
	 * be inserted and tree will be in consistent
	 * state. Next mount will repair buffers too.
	 */

	/*
	 * Get array to track all allocated blocks.
	 * We need this to handle errors and free blocks
	 * upon them.
	 */
	ablocks = kzalloc(sizeof(ext4_fsblk_t) * depth, GFP_NOFS);
	if (!ablocks)
		return -ENOMEM;

	/* allocate all needed blocks */
	ext_debug("allocate %d blocks for indexes/leaf\n", depth - at);
	for (a = 0; a < depth - at; a++) {
		newblock = ext4_ext_new_meta_block(handle, inode, path,
						   newext, &err);
		if (newblock == 0)
			goto cleanup;
		ablocks[a] = newblock;
	}

	/* initialize new leaf */
	newblock = ablocks[--a];
	BUG_ON(newblock == 0);
	bh = sb_getblk(inode->i_sb, newblock);
	if (!bh) {
		err = -EIO;
		goto cleanup;
	}
	lock_buffer(bh);

	err = ext4_journal_get_create_access(handle, bh);
	if (err)
		goto cleanup;

	neh = ext_block_hdr(bh);
	neh->eh_entries = 0;
	neh->eh_max = cpu_to_le16(ext4_ext_space_block(inode, 0));
	neh->eh_magic = EXT4_EXT_MAGIC;
	neh->eh_depth = 0;
	ex = EXT_FIRST_EXTENT(neh);

	/* move remainder of path[depth] to the new leaf */
	BUG_ON(path[depth].p_hdr->eh_entries != path[depth].p_hdr->eh_max);
	/* start copy from next extent */
	/* TODO: we could do it by single memmove */
	m = 0;
	path[depth].p_ext++;
	while (path[depth].p_ext <=
			EXT_MAX_EXTENT(path[depth].p_hdr)) {
		ext_debug("move %d:%llu:[%d]%d in new leaf %llu\n",
				le32_to_cpu(path[depth].p_ext->ee_block),
				ext_pblock(path[depth].p_ext),
				ext4_ext_is_uninitialized(path[depth].p_ext),
				ext4_ext_get_actual_len(path[depth].p_ext),
				newblock);
		/*memmove(ex++, path[depth].p_ext++,
				sizeof(struct ext4_extent));
		neh->eh_entries++;*/
		path[depth].p_ext++;
		m++;
	}
	if (m) {
		memmove(ex, path[depth].p_ext-m, sizeof(struct ext4_extent)*m);
		le16_add_cpu(&neh->eh_entries, m);
	}

	set_buffer_uptodate(bh);
	unlock_buffer(bh);

	err = ext4_handle_dirty_metadata(handle, inode, bh);
	if (err)
		goto cleanup;
	brelse(bh);
	bh = NULL;

	/* correct old leaf */
	if (m) {
		err = ext4_ext_get_access(handle, inode, path + depth);
		if (err)
			goto cleanup;
		le16_add_cpu(&path[depth].p_hdr->eh_entries, -m);
		err = ext4_ext_dirty(handle, inode, path + depth);
		if (err)
			goto cleanup;

	}

	/* create intermediate indexes */
	k = depth - at - 1;
	BUG_ON(k < 0);
	if (k)
		ext_debug("create %d intermediate indices\n", k);
	/* insert new index into current index block */
	/* current depth stored in i var */
	i = depth - 1;
	while (k--) {
		oldblock = newblock;
		newblock = ablocks[--a];
		bh = sb_getblk(inode->i_sb, newblock);
		if (!bh) {
			err = -EIO;
			goto cleanup;
		}
		lock_buffer(bh);

		err = ext4_journal_get_create_access(handle, bh);
		if (err)
			goto cleanup;

		neh = ext_block_hdr(bh);
		neh->eh_entries = cpu_to_le16(1);
		neh->eh_magic = EXT4_EXT_MAGIC;
		neh->eh_max = cpu_to_le16(ext4_ext_space_block_idx(inode, 0));
		neh->eh_depth = cpu_to_le16(depth - i);
		fidx = EXT_FIRST_INDEX(neh);
		fidx->ei_block = border;
		ext4_idx_store_pblock(fidx, oldblock);

		ext_debug("int.index at %d (block %llu): %u -> %llu\n",
				i, newblock, le32_to_cpu(border), oldblock);
		/* copy indexes */
		m = 0;
		path[i].p_idx++;

		ext_debug("cur 0x%p, last 0x%p\n", path[i].p_idx,
				EXT_MAX_INDEX(path[i].p_hdr));
		BUG_ON(EXT_MAX_INDEX(path[i].p_hdr) !=
				EXT_LAST_INDEX(path[i].p_hdr));
		while (path[i].p_idx <= EXT_MAX_INDEX(path[i].p_hdr)) {
			ext_debug("%d: move %d:%llu in new index %llu\n", i,
					le32_to_cpu(path[i].p_idx->ei_block),
					idx_pblock(path[i].p_idx),
					newblock);
			/*memmove(++fidx, path[i].p_idx++,
					sizeof(struct ext4_extent_idx));
			neh->eh_entries++;
			BUG_ON(neh->eh_entries > neh->eh_max);*/
			path[i].p_idx++;
			m++;
		}
		if (m) {
			memmove(++fidx, path[i].p_idx - m,
				sizeof(struct ext4_extent_idx) * m);
			le16_add_cpu(&neh->eh_entries, m);
		}
		set_buffer_uptodate(bh);
		unlock_buffer(bh);

		err = ext4_handle_dirty_metadata(handle, inode, bh);
		if (err)
			goto cleanup;
		brelse(bh);
		bh = NULL;

		/* correct old index */
		if (m) {
			err = ext4_ext_get_access(handle, inode, path + i);
			if (err)
				goto cleanup;
			le16_add_cpu(&path[i].p_hdr->eh_entries, -m);
			err = ext4_ext_dirty(handle, inode, path + i);
			if (err)
				goto cleanup;
		}

		i--;
	}

	/* insert new index */
	err = ext4_ext_insert_index(handle, inode, path + at,
				    le32_to_cpu(border), newblock);

cleanup:
	if (bh) {
		if (buffer_locked(bh))
			unlock_buffer(bh);
		brelse(bh);
	}

	if (err) {
		/* free all allocated blocks in error case */
		for (i = 0; i < depth; i++) {
			if (!ablocks[i])
				continue;
			ext4_free_blocks(handle, inode, ablocks[i], 1, 1);
		}
	}
	kfree(ablocks);

	return err;
}

/*
 * ext4_ext_grow_indepth:
 * implements tree growing procedure:
 * - allocates new block
 * - moves top-level data (index block or leaf) into the new block
 * - initializes new top-level, creating index that points to the
 *   just created block
 */
static int ext4_ext_grow_indepth(handle_t *handle, struct inode *inode,
					struct ext4_ext_path *path,
					struct ext4_extent *newext)
{
	struct ext4_ext_path *curp = path;
	struct ext4_extent_header *neh;
	struct ext4_extent_idx *fidx;
	struct buffer_head *bh;
	ext4_fsblk_t newblock;
	int err = 0;

	newblock = ext4_ext_new_meta_block(handle, inode, path, newext, &err);
	if (newblock == 0)
		return err;

	bh = sb_getblk(inode->i_sb, newblock);
	if (!bh) {
		err = -EIO;
		ext4_std_error(inode->i_sb, err);
		return err;
	}
	lock_buffer(bh);

	err = ext4_journal_get_create_access(handle, bh);
	if (err) {
		unlock_buffer(bh);
		goto out;
	}

	/* move top-level index/leaf into new block */
	memmove(bh->b_data, curp->p_hdr, sizeof(EXT4_I(inode)->i_data));

	/* set size of new block */
	neh = ext_block_hdr(bh);
	/* old root could have indexes or leaves
	 * so calculate e_max right way */
	if (ext_depth(inode))
		neh->eh_max = cpu_to_le16(ext4_ext_space_block_idx(inode, 0));
	else
		neh->eh_max = cpu_to_le16(ext4_ext_space_block(inode, 0));
	neh->eh_magic = EXT4_EXT_MAGIC;
	set_buffer_uptodate(bh);
	unlock_buffer(bh);

	err = ext4_handle_dirty_metadata(handle, inode, bh);
	if (err)
		goto out;

	/* create index in new top-level index: num,max,pointer */
	err = ext4_ext_get_access(handle, inode, curp);
	if (err)
		goto out;

	curp->p_hdr->eh_magic = EXT4_EXT_MAGIC;
	curp->p_hdr->eh_max = cpu_to_le16(ext4_ext_space_root_idx(inode, 0));
	curp->p_hdr->eh_entries = cpu_to_le16(1);
	curp->p_idx = EXT_FIRST_INDEX(curp->p_hdr);

	if (path[0].p_hdr->eh_depth)
		curp->p_idx->ei_block =
			EXT_FIRST_INDEX(path[0].p_hdr)->ei_block;
	else
		curp->p_idx->ei_block =
			EXT_FIRST_EXTENT(path[0].p_hdr)->ee_block;
	ext4_idx_store_pblock(curp->p_idx, newblock);

	neh = ext_inode_hdr(inode);
	fidx = EXT_FIRST_INDEX(neh);
	ext_debug("new root: num %d(%d), lblock %d, ptr %llu\n",
		  le16_to_cpu(neh->eh_entries), le16_to_cpu(neh->eh_max),
		  le32_to_cpu(fidx->ei_block), idx_pblock(fidx));

	neh->eh_depth = cpu_to_le16(path->p_depth + 1);
	err = ext4_ext_dirty(handle, inode, curp);
out:
	brelse(bh);

	return err;
}

/*
 * ext4_ext_create_new_leaf:
 * finds empty index and adds new leaf.
 * if no free index is found, then it requests in-depth growing.
 */
static int ext4_ext_create_new_leaf(handle_t *handle, struct inode *inode,
					struct ext4_ext_path *path,
					struct ext4_extent *newext)
{
	struct ext4_ext_path *curp;
	int depth, i, err = 0;

repeat:
	i = depth = ext_depth(inode);

	/* walk up to the tree and look for free index entry */
	curp = path + depth;
	while (i > 0 && !EXT_HAS_FREE_INDEX(curp)) {
		i--;
		curp--;
	}

	/* we use already allocated block for index block,
	 * so subsequent data blocks should be contiguous */
	if (EXT_HAS_FREE_INDEX(curp)) {
		/* if we found index with free entry, then use that
		 * entry: create all needed subtree and add new leaf */
		err = ext4_ext_split(handle, inode, path, newext, i);
		if (err)
			goto out;

		/* refill path */
		ext4_ext_drop_refs(path);
		path = ext4_ext_find_extent(inode,
				    (ext4_lblk_t)le32_to_cpu(newext->ee_block),
				    path);
		if (IS_ERR(path))
			err = PTR_ERR(path);
	} else {
		/* tree is full, time to grow in depth */
		err = ext4_ext_grow_indepth(handle, inode, path, newext);
		if (err)
			goto out;

		/* refill path */
		ext4_ext_drop_refs(path);
		path = ext4_ext_find_extent(inode,
				   (ext4_lblk_t)le32_to_cpu(newext->ee_block),
				    path);
		if (IS_ERR(path)) {
			err = PTR_ERR(path);
			goto out;
		}

		/*
		 * only first (depth 0 -> 1) produces free space;
		 * in all other cases we have to split the grown tree
		 */
		depth = ext_depth(inode);
		if (path[depth].p_hdr->eh_entries == path[depth].p_hdr->eh_max) {
			/* now we need to split */
			goto repeat;
		}
	}

out:
	return err;
}

/*
 * search the closest allocated block to the left for *logical
 * and returns it at @logical + it's physical address at @phys
 * if *logical is the smallest allocated block, the function
 * returns 0 at @phys
 * return value contains 0 (success) or error code
 */
int
ext4_ext_search_left(struct inode *inode, struct ext4_ext_path *path,
			ext4_lblk_t *logical, ext4_fsblk_t *phys)
{
	struct ext4_extent_idx *ix;
	struct ext4_extent *ex;
	int depth, ee_len;

	BUG_ON(path == NULL);
	depth = path->p_depth;
	*phys = 0;

	if (depth == 0 && path->p_ext == NULL)
		return 0;

	/* usually extent in the path covers blocks smaller
	 * then *logical, but it can be that extent is the
	 * first one in the file */

	ex = path[depth].p_ext;
	ee_len = ext4_ext_get_actual_len(ex);
	if (*logical < le32_to_cpu(ex->ee_block)) {
		BUG_ON(EXT_FIRST_EXTENT(path[depth].p_hdr) != ex);
		while (--depth >= 0) {
			ix = path[depth].p_idx;
			BUG_ON(ix != EXT_FIRST_INDEX(path[depth].p_hdr));
		}
		return 0;
	}

	BUG_ON(*logical < (le32_to_cpu(ex->ee_block) + ee_len));

	*logical = le32_to_cpu(ex->ee_block) + ee_len - 1;
	*phys = ext_pblock(ex) + ee_len - 1;
	return 0;
}

/*
 * search the closest allocated block to the right for *logical
 * and returns it at @logical + it's physical address at @phys
 * if *logical is the smallest allocated block, the function
 * returns 0 at @phys
 * return value contains 0 (success) or error code
 */
int
ext4_ext_search_right(struct inode *inode, struct ext4_ext_path *path,
			ext4_lblk_t *logical, ext4_fsblk_t *phys)
{
	struct buffer_head *bh = NULL;
	struct ext4_extent_header *eh;
	struct ext4_extent_idx *ix;
	struct ext4_extent *ex;
	ext4_fsblk_t block;
	int depth;	/* Note, NOT eh_depth; depth from top of tree */
	int ee_len;

	BUG_ON(path == NULL);
	depth = path->p_depth;
	*phys = 0;

	if (depth == 0 && path->p_ext == NULL)
		return 0;

	/* usually extent in the path covers blocks smaller
	 * then *logical, but it can be that extent is the
	 * first one in the file */

	ex = path[depth].p_ext;
	ee_len = ext4_ext_get_actual_len(ex);
	if (*logical < le32_to_cpu(ex->ee_block)) {
		BUG_ON(EXT_FIRST_EXTENT(path[depth].p_hdr) != ex);
		while (--depth >= 0) {
			ix = path[depth].p_idx;
			BUG_ON(ix != EXT_FIRST_INDEX(path[depth].p_hdr));
		}
		*logical = le32_to_cpu(ex->ee_block);
		*phys = ext_pblock(ex);
		return 0;
	}

	BUG_ON(*logical < (le32_to_cpu(ex->ee_block) + ee_len));

	if (ex != EXT_LAST_EXTENT(path[depth].p_hdr)) {
		/* next allocated block in this leaf */
		ex++;
		*logical = le32_to_cpu(ex->ee_block);
		*phys = ext_pblock(ex);
		return 0;
	}

	/* go up and search for index to the right */
	while (--depth >= 0) {
		ix = path[depth].p_idx;
		if (ix != EXT_LAST_INDEX(path[depth].p_hdr))
			goto got_index;
	}

	/* we've gone up to the root and found no index to the right */
	return 0;

got_index:
	/* we've found index to the right, let's
	 * follow it and find the closest allocated
	 * block to the right */
	ix++;
	block = idx_pblock(ix);
	while (++depth < path->p_depth) {
		bh = sb_bread(inode->i_sb, block);
		if (bh == NULL)
			return -EIO;
		eh = ext_block_hdr(bh);
		/* subtract from p_depth to get proper eh_depth */
		if (ext4_ext_check(inode, eh, path->p_depth - depth)) {
			put_bh(bh);
			return -EIO;
		}
		ix = EXT_FIRST_INDEX(eh);
		block = idx_pblock(ix);
		put_bh(bh);
	}

	bh = sb_bread(inode->i_sb, block);
	if (bh == NULL)
		return -EIO;
	eh = ext_block_hdr(bh);
	if (ext4_ext_check(inode, eh, path->p_depth - depth)) {
		put_bh(bh);
		return -EIO;
	}
	ex = EXT_FIRST_EXTENT(eh);
	*logical = le32_to_cpu(ex->ee_block);
	*phys = ext_pblock(ex);
	put_bh(bh);
	return 0;
}

/*
 * ext4_ext_next_allocated_block:
 * returns allocated block in subsequent extent or EXT_MAX_BLOCK.
 * NOTE: it considers block number from index entry as
 * allocated block. Thus, index entries have to be consistent
 * with leaves.
 */
static ext4_lblk_t
ext4_ext_next_allocated_block(struct ext4_ext_path *path)
{
	int depth;

	BUG_ON(path == NULL);
	depth = path->p_depth;

	if (depth == 0 && path->p_ext == NULL)
		return EXT_MAX_BLOCK;

	while (depth >= 0) {
		if (depth == path->p_depth) {
			/* leaf */
			if (path[depth].p_ext !=
					EXT_LAST_EXTENT(path[depth].p_hdr))
			  return le32_to_cpu(path[depth].p_ext[1].ee_block);
		} else {
			/* index */
			if (path[depth].p_idx !=
					EXT_LAST_INDEX(path[depth].p_hdr))
			  return le32_to_cpu(path[depth].p_idx[1].ei_block);
		}
		depth--;
	}

	return EXT_MAX_BLOCK;
}

/*
 * ext4_ext_next_leaf_block:
 * returns first allocated block from next leaf or EXT_MAX_BLOCK
 */
static ext4_lblk_t ext4_ext_next_leaf_block(struct inode *inode,
					struct ext4_ext_path *path)
{
	int depth;

	BUG_ON(path == NULL);
	depth = path->p_depth;

	/* zero-tree has no leaf blocks at all */
	if (depth == 0)
		return EXT_MAX_BLOCK;

	/* go to index block */
	depth--;

	while (depth >= 0) {
		if (path[depth].p_idx !=
				EXT_LAST_INDEX(path[depth].p_hdr))
			return (ext4_lblk_t)
				le32_to_cpu(path[depth].p_idx[1].ei_block);
		depth--;
	}

	return EXT_MAX_BLOCK;
}

/*
 * ext4_ext_correct_indexes:
 * if leaf gets modified and modified extent is first in the leaf,
 * then we have to correct all indexes above.
 * TODO: do we need to correct tree in all cases?
 */
static int ext4_ext_correct_indexes(handle_t *handle, struct inode *inode,
				struct ext4_ext_path *path)
{
	struct ext4_extent_header *eh;
	int depth = ext_depth(inode);
	struct ext4_extent *ex;
	__le32 border;
	int k, err = 0;

	eh = path[depth].p_hdr;
	ex = path[depth].p_ext;
	BUG_ON(ex == NULL);
	BUG_ON(eh == NULL);

	if (depth == 0) {
		/* there is no tree at all */
		return 0;
	}

	if (ex != EXT_FIRST_EXTENT(eh)) {
		/* we correct tree if first leaf got modified only */
		return 0;
	}

	/*
	 * TODO: we need correction if border is smaller than current one
	 */
	k = depth - 1;
	border = path[depth].p_ext->ee_block;
	err = ext4_ext_get_access(handle, inode, path + k);
	if (err)
		return err;
	path[k].p_idx->ei_block = border;
	err = ext4_ext_dirty(handle, inode, path + k);
	if (err)
		return err;

	while (k--) {
		/* change all left-side indexes */
		if (path[k+1].p_idx != EXT_FIRST_INDEX(path[k+1].p_hdr))
			break;
		err = ext4_ext_get_access(handle, inode, path + k);
		if (err)
			break;
		path[k].p_idx->ei_block = border;
		err = ext4_ext_dirty(handle, inode, path + k);
		if (err)
			break;
	}

	return err;
}

int
ext4_can_extents_be_merged(struct inode *inode, struct ext4_extent *ex1,
				struct ext4_extent *ex2)
{
	unsigned short ext1_ee_len, ext2_ee_len, max_len;

	/*
	 * Make sure that either both extents are uninitialized, or
	 * both are _not_.
	 */
	if (ext4_ext_is_uninitialized(ex1) ^ ext4_ext_is_uninitialized(ex2))
		return 0;

	if (ext4_ext_is_uninitialized(ex1))
		max_len = EXT_UNINIT_MAX_LEN;
	else
		max_len = EXT_INIT_MAX_LEN;

	ext1_ee_len = ext4_ext_get_actual_len(ex1);
	ext2_ee_len = ext4_ext_get_actual_len(ex2);

	if (le32_to_cpu(ex1->ee_block) + ext1_ee_len !=
			le32_to_cpu(ex2->ee_block))
		return 0;

	/*
	 * To allow future support for preallocated extents to be added
	 * as an RO_COMPAT feature, refuse to merge to extents if
	 * this can result in the top bit of ee_len being set.
	 */
	if (ext1_ee_len + ext2_ee_len > max_len)
		return 0;
#ifdef AGGRESSIVE_TEST
	if (ext1_ee_len >= 4)
		return 0;
#endif

	if (ext_pblock(ex1) + ext1_ee_len == ext_pblock(ex2))
		return 1;
	return 0;
}

/*
 * This function tries to merge the "ex" extent to the next extent in the tree.
 * It always tries to merge towards right. If you want to merge towards
 * left, pass "ex - 1" as argument instead of "ex".
 * Returns 0 if the extents (ex and ex+1) were _not_ merged and returns
 * 1 if they got merged.
 */
int ext4_ext_try_to_merge(struct inode *inode,
			  struct ext4_ext_path *path,
			  struct ext4_extent *ex)
{
	struct ext4_extent_header *eh;
	unsigned int depth, len;
	int merge_done = 0;
	int uninitialized = 0;

	depth = ext_depth(inode);
	BUG_ON(path[depth].p_hdr == NULL);
	eh = path[depth].p_hdr;

	while (ex < EXT_LAST_EXTENT(eh)) {
		if (!ext4_can_extents_be_merged(inode, ex, ex + 1))
			break;
		/* merge with next extent! */
		if (ext4_ext_is_uninitialized(ex))
			uninitialized = 1;
		ex->ee_len = cpu_to_le16(ext4_ext_get_actual_len(ex)
				+ ext4_ext_get_actual_len(ex + 1));
		if (uninitialized)
			ext4_ext_mark_uninitialized(ex);

		if (ex + 1 < EXT_LAST_EXTENT(eh)) {
			len = (EXT_LAST_EXTENT(eh) - ex - 1)
				* sizeof(struct ext4_extent);
			memmove(ex + 1, ex + 2, len);
		}
		le16_add_cpu(&eh->eh_entries, -1);
		merge_done = 1;
		WARN_ON(eh->eh_entries == 0);
		if (!eh->eh_entries)
			ext4_error(inode->i_sb, "ext4_ext_try_to_merge",
			   "inode#%lu, eh->eh_entries = 0!", inode->i_ino);
	}

	return merge_done;
}

/*
 * check if a portion of the "newext" extent overlaps with an
 * existing extent.
 *
 * If there is an overlap discovered, it updates the length of the newext
 * such that there will be no overlap, and then returns 1.
 * If there is no overlap found, it returns 0.
 */
unsigned int ext4_ext_check_overlap(struct inode *inode,
				    struct ext4_extent *newext,
				    struct ext4_ext_path *path)
{
	ext4_lblk_t b1, b2;
	unsigned int depth, len1;
	unsigned int ret = 0;

	b1 = le32_to_cpu(newext->ee_block);
	len1 = ext4_ext_get_actual_len(newext);
	depth = ext_depth(inode);
	if (!path[depth].p_ext)
		goto out;
	b2 = le32_to_cpu(path[depth].p_ext->ee_block);

	/*
	 * get the next allocated block if the extent in the path
	 * is before the requested block(s)
	 */
	if (b2 < b1) {
		b2 = ext4_ext_next_allocated_block(path);
		if (b2 == EXT_MAX_BLOCK)
			goto out;
	}

	/* check for wrap through zero on extent logical start block*/
	if (b1 + len1 < b1) {
		len1 = EXT_MAX_BLOCK - b1;
		newext->ee_len = cpu_to_le16(len1);
		ret = 1;
	}

	/* check for overlap */
	if (b1 + len1 > b2) {
		newext->ee_len = cpu_to_le16(b2 - b1);
		ret = 1;
	}
out:
	return ret;
}

/*
 * ext4_ext_insert_extent:
 * tries to merge requsted extent into the existing extent or
 * inserts requested extent as new one into the tree,
 * creating new leaf in the no-space case.
 */
int ext4_ext_insert_extent(handle_t *handle, struct inode *inode,
				struct ext4_ext_path *path,
				struct ext4_extent *newext, int flag)
{
	struct ext4_extent_header *eh;
	struct ext4_extent *ex, *fex;
	struct ext4_extent *nearex; /* nearest extent */
	struct ext4_ext_path *npath = NULL;
	int depth, len, err;
	ext4_lblk_t next;
	unsigned uninitialized = 0;

	BUG_ON(ext4_ext_get_actual_len(newext) == 0);
	depth = ext_depth(inode);
	ex = path[depth].p_ext;
	BUG_ON(path[depth].p_hdr == NULL);

	/* try to insert block into found extent and return */
	if (ex && (flag != EXT4_GET_BLOCKS_DIO_CREATE_EXT)
		&& ext4_can_extents_be_merged(inode, ex, newext)) {
		ext_debug("append [%d]%d block to %d:[%d]%d (from %llu)\n",
				ext4_ext_is_uninitialized(newext),
				ext4_ext_get_actual_len(newext),
				le32_to_cpu(ex->ee_block),
				ext4_ext_is_uninitialized(ex),
				ext4_ext_get_actual_len(ex), ext_pblock(ex));
		err = ext4_ext_get_access(handle, inode, path + depth);
		if (err)
			return err;

		/*
		 * ext4_can_extents_be_merged should have checked that either
		 * both extents are uninitialized, or both aren't. Thus we
		 * need to check only one of them here.
		 */
		if (ext4_ext_is_uninitialized(ex))
			uninitialized = 1;
		ex->ee_len = cpu_to_le16(ext4_ext_get_actual_len(ex)
					+ ext4_ext_get_actual_len(newext));
		if (uninitialized)
			ext4_ext_mark_uninitialized(ex);
		eh = path[depth].p_hdr;
		nearex = ex;
		goto merge;
	}

repeat:
	depth = ext_depth(inode);
	eh = path[depth].p_hdr;
	if (le16_to_cpu(eh->eh_entries) < le16_to_cpu(eh->eh_max))
		goto has_space;

	/* probably next leaf has space for us? */
	fex = EXT_LAST_EXTENT(eh);
	next = ext4_ext_next_leaf_block(inode, path);
	if (le32_to_cpu(newext->ee_block) > le32_to_cpu(fex->ee_block)
	    && next != EXT_MAX_BLOCK) {
		ext_debug("next leaf block - %d\n", next);
		BUG_ON(npath != NULL);
		npath = ext4_ext_find_extent(inode, next, NULL);
		if (IS_ERR(npath))
			return PTR_ERR(npath);
		BUG_ON(npath->p_depth != path->p_depth);
		eh = npath[depth].p_hdr;
		if (le16_to_cpu(eh->eh_entries) < le16_to_cpu(eh->eh_max)) {
			ext_debug("next leaf isnt full(%d)\n",
				  le16_to_cpu(eh->eh_entries));
			path = npath;
			goto repeat;
		}
		ext_debug("next leaf has no free space(%d,%d)\n",
			  le16_to_cpu(eh->eh_entries), le16_to_cpu(eh->eh_max));
	}

	/*
	 * There is no free space in the found leaf.
	 * We're gonna add a new leaf in the tree.
	 */
	err = ext4_ext_create_new_leaf(handle, inode, path, newext);
	if (err)
		goto cleanup;
	depth = ext_depth(inode);
	eh = path[depth].p_hdr;

has_space:
	nearex = path[depth].p_ext;

	err = ext4_ext_get_access(handle, inode, path + depth);
	if (err)
		goto cleanup;

	if (!nearex) {
		/* there is no extent in this leaf, create first one */
		ext_debug("first extent in the leaf: %d:%llu:[%d]%d\n",
				le32_to_cpu(newext->ee_block),
				ext_pblock(newext),
				ext4_ext_is_uninitialized(newext),
				ext4_ext_get_actual_len(newext));
		path[depth].p_ext = EXT_FIRST_EXTENT(eh);
	} else if (le32_to_cpu(newext->ee_block)
			   > le32_to_cpu(nearex->ee_block)) {
/*		BUG_ON(newext->ee_block == nearex->ee_block); */
		if (nearex != EXT_LAST_EXTENT(eh)) {
			len = EXT_MAX_EXTENT(eh) - nearex;
			len = (len - 1) * sizeof(struct ext4_extent);
			len = len < 0 ? 0 : len;
			ext_debug("insert %d:%llu:[%d]%d after: nearest 0x%p, "
					"move %d from 0x%p to 0x%p\n",
					le32_to_cpu(newext->ee_block),
					ext_pblock(newext),
					ext4_ext_is_uninitialized(newext),
					ext4_ext_get_actual_len(newext),
					nearex, len, nearex + 1, nearex + 2);
			memmove(nearex + 2, nearex + 1, len);
		}
		path[depth].p_ext = nearex + 1;
	} else {
		BUG_ON(newext->ee_block == nearex->ee_block);
		len = (EXT_MAX_EXTENT(eh) - nearex) * sizeof(struct ext4_extent);
		len = len < 0 ? 0 : len;
		ext_debug("insert %d:%llu:[%d]%d before: nearest 0x%p, "
				"move %d from 0x%p to 0x%p\n",
				le32_to_cpu(newext->ee_block),
				ext_pblock(newext),
				ext4_ext_is_uninitialized(newext),
				ext4_ext_get_actual_len(newext),
				nearex, len, nearex + 1, nearex + 2);
		memmove(nearex + 1, nearex, len);
		path[depth].p_ext = nearex;
	}

	le16_add_cpu(&eh->eh_entries, 1);
	nearex = path[depth].p_ext;
	nearex->ee_block = newext->ee_block;
	ext4_ext_store_pblock(nearex, ext_pblock(newext));
	nearex->ee_len = newext->ee_len;

merge:
	/* try to merge extents to the right */
	if (flag != EXT4_GET_BLOCKS_DIO_CREATE_EXT)
		ext4_ext_try_to_merge(inode, path, nearex);

	/* try to merge extents to the left */

	/* time to correct all indexes above */
	err = ext4_ext_correct_indexes(handle, inode, path);
	if (err)
		goto cleanup;

	err = ext4_ext_dirty(handle, inode, path + depth);

cleanup:
	if (npath) {
		ext4_ext_drop_refs(npath);
		kfree(npath);
	}
	ext4_ext_invalidate_cache(inode);
	return err;
}

int ext4_ext_walk_space(struct inode *inode, ext4_lblk_t block,
			ext4_lblk_t num, ext_prepare_callback func,
			void *cbdata)
{
	struct ext4_ext_path *path = NULL;
	struct ext4_ext_cache cbex;
	struct ext4_extent *ex;
	ext4_lblk_t next, start = 0, end = 0;
	ext4_lblk_t last = block + num;
	int depth, exists, err = 0;

	BUG_ON(func == NULL);
	BUG_ON(inode == NULL);

	while (block < last && block != EXT_MAX_BLOCK) {
		num = last - block;
		/* find extent for this block */
		path = ext4_ext_find_extent(inode, block, path);
		if (IS_ERR(path)) {
			err = PTR_ERR(path);
			path = NULL;
			break;
		}

		depth = ext_depth(inode);
		BUG_ON(path[depth].p_hdr == NULL);
		ex = path[depth].p_ext;
		next = ext4_ext_next_allocated_block(path);

		exists = 0;
		if (!ex) {
			/* there is no extent yet, so try to allocate
			 * all requested space */
			start = block;
			end = block + num;
		} else if (le32_to_cpu(ex->ee_block) > block) {
			/* need to allocate space before found extent */
			start = block;
			end = le32_to_cpu(ex->ee_block);
			if (block + num < end)
				end = block + num;
		} else if (block >= le32_to_cpu(ex->ee_block)
					+ ext4_ext_get_actual_len(ex)) {
			/* need to allocate space after found extent */
			start = block;
			end = block + num;
			if (end >= next)
				end = next;
		} else if (block >= le32_to_cpu(ex->ee_block)) {
			/*
			 * some part of requested space is covered
			 * by found extent
			 */
			start = block;
			end = le32_to_cpu(ex->ee_block)
				+ ext4_ext_get_actual_len(ex);
			if (block + num < end)
				end = block + num;
			exists = 1;
		} else {
			BUG();
		}
		BUG_ON(end <= start);

		if (!exists) {
			cbex.ec_block = start;
			cbex.ec_len = end - start;
			cbex.ec_start = 0;
			cbex.ec_type = EXT4_EXT_CACHE_GAP;
		} else {
			cbex.ec_block = le32_to_cpu(ex->ee_block);
			cbex.ec_len = ext4_ext_get_actual_len(ex);
			cbex.ec_start = ext_pblock(ex);
			cbex.ec_type = EXT4_EXT_CACHE_EXTENT;
		}

		BUG_ON(cbex.ec_len == 0);
		err = func(inode, path, &cbex, ex, cbdata);
		ext4_ext_drop_refs(path);

		if (err < 0)
			break;

		if (err == EXT_REPEAT)
			continue;
		else if (err == EXT_BREAK) {
			err = 0;
			break;
		}

		if (ext_depth(inode) != depth) {
			/* depth was changed. we have to realloc path */
			kfree(path);
			path = NULL;
		}

		block = cbex.ec_block + cbex.ec_len;
	}

	if (path) {
		ext4_ext_drop_refs(path);
		kfree(path);
	}

	return err;
}

static void
ext4_ext_put_in_cache(struct inode *inode, ext4_lblk_t block,
			__u32 len, ext4_fsblk_t start, int type)
{
	struct ext4_ext_cache *cex;
	BUG_ON(len == 0);
	spin_lock(&EXT4_I(inode)->i_block_reservation_lock);
	cex = &EXT4_I(inode)->i_cached_extent;
	cex->ec_type = type;
	cex->ec_block = block;
	cex->ec_len = len;
	cex->ec_start = start;
	spin_unlock(&EXT4_I(inode)->i_block_reservation_lock);
}

/*
 * ext4_ext_put_gap_in_cache:
 * calculate boundaries of the gap that the requested block fits into
 * and cache this gap
 */
static void
ext4_ext_put_gap_in_cache(struct inode *inode, struct ext4_ext_path *path,
				ext4_lblk_t block)
{
	int depth = ext_depth(inode);
	unsigned long len;
	ext4_lblk_t lblock;
	struct ext4_extent *ex;

	ex = path[depth].p_ext;
	if (ex == NULL) {
		/* there is no extent yet, so gap is [0;-] */
		lblock = 0;
		len = EXT_MAX_BLOCK;
		ext_debug("cache gap(whole file):");
	} else if (block < le32_to_cpu(ex->ee_block)) {
		lblock = block;
		len = le32_to_cpu(ex->ee_block) - block;
		ext_debug("cache gap(before): %u [%u:%u]",
				block,
				le32_to_cpu(ex->ee_block),
				 ext4_ext_get_actual_len(ex));
	} else if (block >= le32_to_cpu(ex->ee_block)
			+ ext4_ext_get_actual_len(ex)) {
		ext4_lblk_t next;
		lblock = le32_to_cpu(ex->ee_block)
			+ ext4_ext_get_actual_len(ex);

		next = ext4_ext_next_allocated_block(path);
		ext_debug("cache gap(after): [%u:%u] %u",
				le32_to_cpu(ex->ee_block),
				ext4_ext_get_actual_len(ex),
				block);
		BUG_ON(next == lblock);
		len = next - lblock;
	} else {
		lblock = len = 0;
		BUG();
	}

	ext_debug(" -> %u:%lu\n", lblock, len);
	ext4_ext_put_in_cache(inode, lblock, len, 0, EXT4_EXT_CACHE_GAP);
}

static int
ext4_ext_in_cache(struct inode *inode, ext4_lblk_t block,
			struct ext4_extent *ex)
{
	struct ext4_ext_cache *cex;
	int ret = EXT4_EXT_CACHE_NO;

	/* 
	 * We borrow i_block_reservation_lock to protect i_cached_extent
	 */
	spin_lock(&EXT4_I(inode)->i_block_reservation_lock);
	cex = &EXT4_I(inode)->i_cached_extent;

	/* has cache valid data? */
	if (cex->ec_type == EXT4_EXT_CACHE_NO)
		goto errout;

	BUG_ON(cex->ec_type != EXT4_EXT_CACHE_GAP &&
			cex->ec_type != EXT4_EXT_CACHE_EXTENT);
	if (block >= cex->ec_block && block < cex->ec_block + cex->ec_len) {
		ex->ee_block = cpu_to_le32(cex->ec_block);
		ext4_ext_store_pblock(ex, cex->ec_start);
		ex->ee_len = cpu_to_le16(cex->ec_len);
		ext_debug("%u cached by %u:%u:%llu\n",
				block,
				cex->ec_block, cex->ec_len, cex->ec_start);
		ret = cex->ec_type;
	}
errout:
	spin_unlock(&EXT4_I(inode)->i_block_reservation_lock);
	return ret;
}

/*
 * ext4_ext_rm_idx:
 * removes index from the index block.
 * It's used in truncate case only, thus all requests are for
 * last index in the block only.
 */
static int ext4_ext_rm_idx(handle_t *handle, struct inode *inode,
			struct ext4_ext_path *path)
{
	struct buffer_head *bh;
	int err;
	ext4_fsblk_t leaf;

	/* free index block */
	path--;
	leaf = idx_pblock(path->p_idx);
	BUG_ON(path->p_hdr->eh_entries == 0);
	err = ext4_ext_get_access(handle, inode, path);
	if (err)
		return err;
	le16_add_cpu(&path->p_hdr->eh_entries, -1);
	err = ext4_ext_dirty(handle, inode, path);
	if (err)
		return err;
	ext_debug("index is empty, remove it, free block %llu\n", leaf);
	bh = sb_find_get_block(inode->i_sb, leaf);
	ext4_forget(handle, 1, inode, bh, leaf);
	ext4_free_blocks(handle, inode, leaf, 1, 1);
	return err;
}

/*
 * ext4_ext_calc_credits_for_single_extent:
 * This routine returns max. credits that needed to insert an extent
 * to the extent tree.
 * When pass the actual path, the caller should calculate credits
 * under i_data_sem.
 */
int ext4_ext_calc_credits_for_single_extent(struct inode *inode, int nrblocks,
						struct ext4_ext_path *path)
{
	if (path) {
		int depth = ext_depth(inode);
		int ret = 0;

		/* probably there is space in leaf? */
		if (le16_to_cpu(path[depth].p_hdr->eh_entries)
				< le16_to_cpu(path[depth].p_hdr->eh_max)) {

			/*
			 *  There are some space in the leaf tree, no
			 *  need to account for leaf block credit
			 *
			 *  bitmaps and block group descriptor blocks
			 *  and other metadat blocks still need to be
			 *  accounted.
			 */
			/* 1 bitmap, 1 block group descriptor */
			ret = 2 + EXT4_META_TRANS_BLOCKS(inode->i_sb);
			return ret;
		}
	}

	return ext4_chunk_trans_blocks(inode, nrblocks);
}

/*
 * How many index/leaf blocks need to change/allocate to modify nrblocks?
 *
 * if nrblocks are fit in a single extent (chunk flag is 1), then
 * in the worse case, each tree level index/leaf need to be changed
 * if the tree split due to insert a new extent, then the old tree
 * index/leaf need to be updated too
 *
 * If the nrblocks are discontiguous, they could cause
 * the whole tree split more than once, but this is really rare.
 */
int ext4_ext_index_trans_blocks(struct inode *inode, int nrblocks, int chunk)
{
	int index;
	int depth = ext_depth(inode);

	if (chunk)
		index = depth * 2;
	else
		index = depth * 3;

	return index;
}

static int ext4_remove_blocks(handle_t *handle, struct inode *inode,
				struct ext4_extent *ex,
				ext4_lblk_t from, ext4_lblk_t to)
{
	struct buffer_head *bh;
	unsigned short ee_len =  ext4_ext_get_actual_len(ex);
	int i, metadata = 0;

	if (S_ISDIR(inode->i_mode) || S_ISLNK(inode->i_mode))
		metadata = 1;
#ifdef EXTENTS_STATS
	{
		struct ext4_sb_info *sbi = EXT4_SB(inode->i_sb);
		spin_lock(&sbi->s_ext_stats_lock);
		sbi->s_ext_blocks += ee_len;
		sbi->s_ext_extents++;
		if (ee_len < sbi->s_ext_min)
			sbi->s_ext_min = ee_len;
		if (ee_len > sbi->s_ext_max)
			sbi->s_ext_max = ee_len;
		if (ext_depth(inode) > sbi->s_depth_max)
			sbi->s_depth_max = ext_depth(inode);
		spin_unlock(&sbi->s_ext_stats_lock);
	}
#endif
	if (from >= le32_to_cpu(ex->ee_block)
	    && to == le32_to_cpu(ex->ee_block) + ee_len - 1) {
		/* tail removal */
		ext4_lblk_t num;
		ext4_fsblk_t start;

		num = le32_to_cpu(ex->ee_block) + ee_len - from;
		start = ext_pblock(ex) + ee_len - num;
		ext_debug("free last %u blocks starting %llu\n", num, start);
		for (i = 0; i < num; i++) {
			bh = sb_find_get_block(inode->i_sb, start + i);
			ext4_forget(handle, 0, inode, bh, start + i);
		}
		ext4_free_blocks(handle, inode, start, num, metadata);
	} else if (from == le32_to_cpu(ex->ee_block)
		   && to <= le32_to_cpu(ex->ee_block) + ee_len - 1) {
		printk(KERN_INFO "strange request: removal %u-%u from %u:%u\n",
			from, to, le32_to_cpu(ex->ee_block), ee_len);
	} else {
		printk(KERN_INFO "strange request: removal(2) "
				"%u-%u from %u:%u\n",
				from, to, le32_to_cpu(ex->ee_block), ee_len);
	}
	return 0;
}

static int
ext4_ext_rm_leaf(handle_t *handle, struct inode *inode,
		struct ext4_ext_path *path, ext4_lblk_t start)
{
	int err = 0, correct_index = 0;
	int depth = ext_depth(inode), credits;
	struct ext4_extent_header *eh;
	ext4_lblk_t a, b, block;
	unsigned num;
	ext4_lblk_t ex_ee_block;
	unsigned short ex_ee_len;
	unsigned uninitialized = 0;
	struct ext4_extent *ex;

	/* the header must be checked already in ext4_ext_remove_space() */
	ext_debug("truncate since %u in leaf\n", start);
	if (!path[depth].p_hdr)
		path[depth].p_hdr = ext_block_hdr(path[depth].p_bh);
	eh = path[depth].p_hdr;
	BUG_ON(eh == NULL);

	/* find where to start removing */
	ex = EXT_LAST_EXTENT(eh);

	ex_ee_block = le32_to_cpu(ex->ee_block);
	ex_ee_len = ext4_ext_get_actual_len(ex);

	while (ex >= EXT_FIRST_EXTENT(eh) &&
			ex_ee_block + ex_ee_len > start) {

		if (ext4_ext_is_uninitialized(ex))
			uninitialized = 1;
		else
			uninitialized = 0;

		ext_debug("remove ext %u:[%d]%d\n", ex_ee_block,
			 uninitialized, ex_ee_len);
		path[depth].p_ext = ex;

		a = ex_ee_block > start ? ex_ee_block : start;
		b = ex_ee_block + ex_ee_len - 1 < EXT_MAX_BLOCK ?
			ex_ee_block + ex_ee_len - 1 : EXT_MAX_BLOCK;

		ext_debug("  border %u:%u\n", a, b);

		if (a != ex_ee_block && b != ex_ee_block + ex_ee_len - 1) {
			block = 0;
			num = 0;
			BUG();
		} else if (a != ex_ee_block) {
			/* remove tail of the extent */
			block = ex_ee_block;
			num = a - block;
		} else if (b != ex_ee_block + ex_ee_len - 1) {
			/* remove head of the extent */
			block = a;
			num = b - a;
			/* there is no "make a hole" API yet */
			BUG();
		} else {
			/* remove whole extent: excellent! */
			block = ex_ee_block;
			num = 0;
			BUG_ON(a != ex_ee_block);
			BUG_ON(b != ex_ee_block + ex_ee_len - 1);
		}

		/*
		 * 3 for leaf, sb, and inode plus 2 (bmap and group
		 * descriptor) for each block group; assume two block
		 * groups plus ex_ee_len/blocks_per_block_group for
		 * the worst case
		 */
		credits = 7 + 2*(ex_ee_len/EXT4_BLOCKS_PER_GROUP(inode->i_sb));
		if (ex == EXT_FIRST_EXTENT(eh)) {
			correct_index = 1;
			credits += (ext_depth(inode)) + 1;
		}
		credits += 2 * EXT4_QUOTA_TRANS_BLOCKS(inode->i_sb);

		err = ext4_ext_truncate_extend_restart(handle, inode, credits);
		if (err)
			goto out;

		err = ext4_ext_get_access(handle, inode, path + depth);
		if (err)
			goto out;

		err = ext4_remove_blocks(handle, inode, ex, a, b);
		if (err)
			goto out;

		if (num == 0) {
			/* this extent is removed; mark slot entirely unused */
			ext4_ext_store_pblock(ex, 0);
			le16_add_cpu(&eh->eh_entries, -1);
		}

		ex->ee_block = cpu_to_le32(block);
		ex->ee_len = cpu_to_le16(num);
		/*
		 * Do not mark uninitialized if all the blocks in the
		 * extent have been removed.
		 */
		if (uninitialized && num)
			ext4_ext_mark_uninitialized(ex);

		err = ext4_ext_dirty(handle, inode, path + depth);
		if (err)
			goto out;

		ext_debug("new extent: %u:%u:%llu\n", block, num,
				ext_pblock(ex));
		ex--;
		ex_ee_block = le32_to_cpu(ex->ee_block);
		ex_ee_len = ext4_ext_get_actual_len(ex);
	}

	if (correct_index && eh->eh_entries)
		err = ext4_ext_correct_indexes(handle, inode, path);

	/* if this leaf is free, then we should
	 * remove it from index block above */
	if (err == 0 && eh->eh_entries == 0 && path[depth].p_bh != NULL)
		err = ext4_ext_rm_idx(handle, inode, path + depth);

out:
	return err;
}

/*
 * ext4_ext_more_to_rm:
 * returns 1 if current index has to be freed (even partial)
 */
static int
ext4_ext_more_to_rm(struct ext4_ext_path *path)
{
	BUG_ON(path->p_idx == NULL);

	if (path->p_idx < EXT_FIRST_INDEX(path->p_hdr))
		return 0;

	/*
	 * if truncate on deeper level happened, it wasn't partial,
	 * so we have to consider current index for truncation
	 */
	if (le16_to_cpu(path->p_hdr->eh_entries) == path->p_block)
		return 0;
	return 1;
}

static int ext4_ext_remove_space(struct inode *inode, ext4_lblk_t start)
{
	struct super_block *sb = inode->i_sb;
	int depth = ext_depth(inode);
	struct ext4_ext_path *path;
	handle_t *handle;
	int i = 0, err = 0;

	ext_debug("truncate since %u\n", start);

	/* probably first extent we're gonna free will be last in block */
	handle = ext4_journal_start(inode, depth + 1);
	if (IS_ERR(handle))
		return PTR_ERR(handle);

	ext4_ext_invalidate_cache(inode);

	/*
	 * We start scanning from right side, freeing all the blocks
	 * after i_size and walking into the tree depth-wise.
	 */
	path = kzalloc(sizeof(struct ext4_ext_path) * (depth + 1), GFP_NOFS);
	if (path == NULL) {
		ext4_journal_stop(handle);
		return -ENOMEM;
	}
	path[0].p_hdr = ext_inode_hdr(inode);
	if (ext4_ext_check(inode, path[0].p_hdr, depth)) {
		err = -EIO;
		goto out;
	}
	path[0].p_depth = depth;

	while (i >= 0 && err == 0) {
		if (i == depth) {
			/* this is leaf block */
			err = ext4_ext_rm_leaf(handle, inode, path, start);
			/* root level has p_bh == NULL, brelse() eats this */
			brelse(path[i].p_bh);
			path[i].p_bh = NULL;
			i--;
			continue;
		}

		/* this is index block */
		if (!path[i].p_hdr) {
			ext_debug("initialize header\n");
			path[i].p_hdr = ext_block_hdr(path[i].p_bh);
		}

		if (!path[i].p_idx) {
			/* this level hasn't been touched yet */
			path[i].p_idx = EXT_LAST_INDEX(path[i].p_hdr);
			path[i].p_block = le16_to_cpu(path[i].p_hdr->eh_entries)+1;
			ext_debug("init index ptr: hdr 0x%p, num %d\n",
				  path[i].p_hdr,
				  le16_to_cpu(path[i].p_hdr->eh_entries));
		} else {
			/* we were already here, see at next index */
			path[i].p_idx--;
		}

		ext_debug("level %d - index, first 0x%p, cur 0x%p\n",
				i, EXT_FIRST_INDEX(path[i].p_hdr),
				path[i].p_idx);
		if (ext4_ext_more_to_rm(path + i)) {
			struct buffer_head *bh;
			/* go to the next level */
			ext_debug("move to level %d (block %llu)\n",
				  i + 1, idx_pblock(path[i].p_idx));
			memset(path + i + 1, 0, sizeof(*path));
			bh = sb_bread(sb, idx_pblock(path[i].p_idx));
			if (!bh) {
				/* should we reset i_size? */
				err = -EIO;
				break;
			}
			if (WARN_ON(i + 1 > depth)) {
				err = -EIO;
				break;
			}
			if (ext4_ext_check(inode, ext_block_hdr(bh),
							depth - i - 1)) {
				err = -EIO;
				break;
			}
			path[i + 1].p_bh = bh;

			/* save actual number of indexes since this
			 * number is changed at the next iteration */
			path[i].p_block = le16_to_cpu(path[i].p_hdr->eh_entries);
			i++;
		} else {
			/* we finished processing this index, go up */
			if (path[i].p_hdr->eh_entries == 0 && i > 0) {
				/* index is empty, remove it;
				 * handle must be already prepared by the
				 * truncatei_leaf() */
				err = ext4_ext_rm_idx(handle, inode, path + i);
			}
			/* root level has p_bh == NULL, brelse() eats this */
			brelse(path[i].p_bh);
			path[i].p_bh = NULL;
			i--;
			ext_debug("return to level %d\n", i);
		}
	}

	/* TODO: flexible tree reduction should be here */
	if (path->p_hdr->eh_entries == 0) {
		/*
		 * truncate to zero freed all the tree,
		 * so we need to correct eh_depth
		 */
		err = ext4_ext_get_access(handle, inode, path);
		if (err == 0) {
			ext_inode_hdr(inode)->eh_depth = 0;
			ext_inode_hdr(inode)->eh_max =
				cpu_to_le16(ext4_ext_space_root(inode, 0));
			err = ext4_ext_dirty(handle, inode, path);
		}
	}
out:
	ext4_ext_drop_refs(path);
	kfree(path);
	ext4_journal_stop(handle);

	return err;
}

/*
 * called at mount time
 */
void ext4_ext_init(struct super_block *sb)
{
	/*
	 * possible initialization would be here
	 */

	if (EXT4_HAS_INCOMPAT_FEATURE(sb, EXT4_FEATURE_INCOMPAT_EXTENTS)) {
#if defined(AGGRESSIVE_TEST) || defined(CHECK_BINSEARCH) || defined(EXTENTS_STATS)
		printk(KERN_INFO "EXT4-fs: file extents enabled");
#ifdef AGGRESSIVE_TEST
		printk(", aggressive tests");
#endif
#ifdef CHECK_BINSEARCH
		printk(", check binsearch");
#endif
#ifdef EXTENTS_STATS
		printk(", stats");
#endif
		printk("\n");
#endif
#ifdef EXTENTS_STATS
		spin_lock_init(&EXT4_SB(sb)->s_ext_stats_lock);
		EXT4_SB(sb)->s_ext_min = 1 << 30;
		EXT4_SB(sb)->s_ext_max = 0;
#endif
	}
}

/*
 * called at umount time
 */
void ext4_ext_release(struct super_block *sb)
{
	if (!EXT4_HAS_INCOMPAT_FEATURE(sb, EXT4_FEATURE_INCOMPAT_EXTENTS))
		return;

#ifdef EXTENTS_STATS
	if (EXT4_SB(sb)->s_ext_blocks && EXT4_SB(sb)->s_ext_extents) {
		struct ext4_sb_info *sbi = EXT4_SB(sb);
		printk(KERN_ERR "EXT4-fs: %lu blocks in %lu extents (%lu ave)\n",
			sbi->s_ext_blocks, sbi->s_ext_extents,
			sbi->s_ext_blocks / sbi->s_ext_extents);
		printk(KERN_ERR "EXT4-fs: extents: %lu min, %lu max, max depth %lu\n",
			sbi->s_ext_min, sbi->s_ext_max, sbi->s_depth_max);
	}
#endif
}

static void bi_complete(struct bio *bio, int error)
{
	complete((struct completion *)bio->bi_private);
}

/* FIXME!! we need to try to merge to left or right after zero-out  */
static int ext4_ext_zeroout(struct inode *inode, struct ext4_extent *ex)
{
	int ret = -EIO;
	struct bio *bio;
	int blkbits, blocksize;
	sector_t ee_pblock;
	struct completion event;
	unsigned int ee_len, len, done, offset;


	blkbits   = inode->i_blkbits;
	blocksize = inode->i_sb->s_blocksize;
	ee_len    = ext4_ext_get_actual_len(ex);
	ee_pblock = ext_pblock(ex);

	/* convert ee_pblock to 512 byte sectors */
	ee_pblock = ee_pblock << (blkbits - 9);

	while (ee_len > 0) {

		if (ee_len > BIO_MAX_PAGES)
			len = BIO_MAX_PAGES;
		else
			len = ee_len;

		bio = bio_alloc(GFP_NOIO, len);
		bio->bi_sector = ee_pblock;
		bio->bi_bdev   = inode->i_sb->s_bdev;

		done = 0;
		offset = 0;
		while (done < len) {
			ret = bio_add_page(bio, ZERO_PAGE(0),
							blocksize, offset);
			if (ret != blocksize) {
				/*
				 * We can't add any more pages because of
				 * hardware limitations.  Start a new bio.
				 */
				break;
			}
			done++;
			offset += blocksize;
			if (offset >= PAGE_CACHE_SIZE)
				offset = 0;
		}

		init_completion(&event);
		bio->bi_private = &event;
		bio->bi_end_io = bi_complete;
		submit_bio(WRITE, bio);
		wait_for_completion(&event);

		if (test_bit(BIO_UPTODATE, &bio->bi_flags))
			ret = 0;
		else {
			ret = -EIO;
			break;
		}
		bio_put(bio);
		ee_len    -= done;
		ee_pblock += done  << (blkbits - 9);
	}
	return ret;
}

#define EXT4_EXT_ZERO_LEN 7
/*
 * This function is called by ext4_ext_get_blocks() if someone tries to write
 * to an uninitialized extent. It may result in splitting the uninitialized
 * extent into multiple extents (upto three - one initialized and two
 * uninitialized).
 * There are three possibilities:
 *   a> There is no split required: Entire extent should be initialized
 *   b> Splits in two extents: Write is happening at either end of the extent
 *   c> Splits in three extents: Somone is writing in middle of the extent
 */
static int ext4_ext_convert_to_initialized(handle_t *handle,
						struct inode *inode,
						struct ext4_ext_path *path,
						ext4_lblk_t iblock,
						unsigned int max_blocks)
{
	struct ext4_extent *ex, newex, orig_ex;
	struct ext4_extent *ex1 = NULL;
	struct ext4_extent *ex2 = NULL;
	struct ext4_extent *ex3 = NULL;
	struct ext4_extent_header *eh;
	ext4_lblk_t ee_block;
	unsigned int allocated, ee_len, depth;
	ext4_fsblk_t newblock;
	int err = 0;
	int ret = 0;

	depth = ext_depth(inode);
	eh = path[depth].p_hdr;
	ex = path[depth].p_ext;
	ee_block = le32_to_cpu(ex->ee_block);
	ee_len = ext4_ext_get_actual_len(ex);
	allocated = ee_len - (iblock - ee_block);
	newblock = iblock - ee_block + ext_pblock(ex);
	ex2 = ex;
	orig_ex.ee_block = ex->ee_block;
	orig_ex.ee_len   = cpu_to_le16(ee_len);
	ext4_ext_store_pblock(&orig_ex, ext_pblock(ex));

	err = ext4_ext_get_access(handle, inode, path + depth);
	if (err)
		goto out;
	/* If extent has less than 2*EXT4_EXT_ZERO_LEN zerout directly */
	if (ee_len <= 2*EXT4_EXT_ZERO_LEN) {
		err =  ext4_ext_zeroout(inode, &orig_ex);
		if (err)
			goto fix_extent_len;
		/* update the extent length and mark as initialized */
		ex->ee_block = orig_ex.ee_block;
		ex->ee_len   = orig_ex.ee_len;
		ext4_ext_store_pblock(ex, ext_pblock(&orig_ex));
		ext4_ext_dirty(handle, inode, path + depth);
		/* zeroed the full extent */
		return allocated;
	}

	/* ex1: ee_block to iblock - 1 : uninitialized */
	if (iblock > ee_block) {
		ex1 = ex;
		ex1->ee_len = cpu_to_le16(iblock - ee_block);
		ext4_ext_mark_uninitialized(ex1);
		ex2 = &newex;
	}
	/*
	 * for sanity, update the length of the ex2 extent before
	 * we insert ex3, if ex1 is NULL. This is to avoid temporary
	 * overlap of blocks.
	 */
	if (!ex1 && allocated > max_blocks)
		ex2->ee_len = cpu_to_le16(max_blocks);
	/* ex3: to ee_block + ee_len : uninitialised */
	if (allocated > max_blocks) {
		unsigned int newdepth;
		/* If extent has less than EXT4_EXT_ZERO_LEN zerout directly */
		if (allocated <= EXT4_EXT_ZERO_LEN) {
			/*
			 * iblock == ee_block is handled by the zerouout
			 * at the beginning.
			 * Mark first half uninitialized.
			 * Mark second half initialized and zero out the
			 * initialized extent
			 */
			ex->ee_block = orig_ex.ee_block;
			ex->ee_len   = cpu_to_le16(ee_len - allocated);
			ext4_ext_mark_uninitialized(ex);
			ext4_ext_store_pblock(ex, ext_pblock(&orig_ex));
			ext4_ext_dirty(handle, inode, path + depth);

			ex3 = &newex;
			ex3->ee_block = cpu_to_le32(iblock);
			ext4_ext_store_pblock(ex3, newblock);
			ex3->ee_len = cpu_to_le16(allocated);
			err = ext4_ext_insert_extent(handle, inode, path,
							ex3, 0);
			if (err == -ENOSPC) {
				err =  ext4_ext_zeroout(inode, &orig_ex);
				if (err)
					goto fix_extent_len;
				ex->ee_block = orig_ex.ee_block;
				ex->ee_len   = orig_ex.ee_len;
				ext4_ext_store_pblock(ex, ext_pblock(&orig_ex));
				ext4_ext_dirty(handle, inode, path + depth);
				/* blocks available from iblock */
				return allocated;

			} else if (err)
				goto fix_extent_len;

			/*
			 * We need to zero out the second half because
			 * an fallocate request can update file size and
			 * converting the second half to initialized extent
			 * implies that we can leak some junk data to user
			 * space.
			 */
			err =  ext4_ext_zeroout(inode, ex3);
			if (err) {
				/*
				 * We should actually mark the
				 * second half as uninit and return error
				 * Insert would have changed the extent
				 */
				depth = ext_depth(inode);
				ext4_ext_drop_refs(path);
				path = ext4_ext_find_extent(inode,
								iblock, path);
				if (IS_ERR(path)) {
					err = PTR_ERR(path);
					return err;
				}
				/* get the second half extent details */
				ex = path[depth].p_ext;
				err = ext4_ext_get_access(handle, inode,
								path + depth);
				if (err)
					return err;
				ext4_ext_mark_uninitialized(ex);
				ext4_ext_dirty(handle, inode, path + depth);
				return err;
			}

			/* zeroed the second half */
			return allocated;
		}
		ex3 = &newex;
		ex3->ee_block = cpu_to_le32(iblock + max_blocks);
		ext4_ext_store_pblock(ex3, newblock + max_blocks);
		ex3->ee_len = cpu_to_le16(allocated - max_blocks);
		ext4_ext_mark_uninitialized(ex3);
		err = ext4_ext_insert_extent(handle, inode, path, ex3, 0);
		if (err == -ENOSPC) {
			err =  ext4_ext_zeroout(inode, &orig_ex);
			if (err)
				goto fix_extent_len;
			/* update the extent length and mark as initialized */
			ex->ee_block = orig_ex.ee_block;
			ex->ee_len   = orig_ex.ee_len;
			ext4_ext_store_pblock(ex, ext_pblock(&orig_ex));
			ext4_ext_dirty(handle, inode, path + depth);
			/* zeroed the full extent */
			/* blocks available from iblock */
			return allocated;

		} else if (err)
			goto fix_extent_len;
		/*
		 * The depth, and hence eh & ex might change
		 * as part of the insert above.
		 */
		newdepth = ext_depth(inode);
		/*
		 * update the extent length after successful insert of the
		 * split extent
		 */
		orig_ex.ee_len = cpu_to_le16(ee_len -
						ext4_ext_get_actual_len(ex3));
		depth = newdepth;
		ext4_ext_drop_refs(path);
		path = ext4_ext_find_extent(inode, iblock, path);
		if (IS_ERR(path)) {
			err = PTR_ERR(path);
			goto out;
		}
		eh = path[depth].p_hdr;
		ex = path[depth].p_ext;
		if (ex2 != &newex)
			ex2 = ex;

		err = ext4_ext_get_access(handle, inode, path + depth);
		if (err)
			goto out;

		allocated = max_blocks;

		/* If extent has less than EXT4_EXT_ZERO_LEN and we are trying
		 * to insert a extent in the middle zerout directly
		 * otherwise give the extent a chance to merge to left
		 */
		if (le16_to_cpu(orig_ex.ee_len) <= EXT4_EXT_ZERO_LEN &&
							iblock != ee_block) {
			err =  ext4_ext_zeroout(inode, &orig_ex);
			if (err)
				goto fix_extent_len;
			/* update the extent length and mark as initialized */
			ex->ee_block = orig_ex.ee_block;
			ex->ee_len   = orig_ex.ee_len;
			ext4_ext_store_pblock(ex, ext_pblock(&orig_ex));
			ext4_ext_dirty(handle, inode, path + depth);
			/* zero out the first half */
			/* blocks available from iblock */
			return allocated;
		}
	}
	/*
	 * If there was a change of depth as part of the
	 * insertion of ex3 above, we need to update the length
	 * of the ex1 extent again here
	 */
	if (ex1 && ex1 != ex) {
		ex1 = ex;
		ex1->ee_len = cpu_to_le16(iblock - ee_block);
		ext4_ext_mark_uninitialized(ex1);
		ex2 = &newex;
	}
	/* ex2: iblock to iblock + maxblocks-1 : initialised */
	ex2->ee_block = cpu_to_le32(iblock);
	ext4_ext_store_pblock(ex2, newblock);
	ex2->ee_len = cpu_to_le16(allocated);
	if (ex2 != ex)
		goto insert;
	/*
	 * New (initialized) extent starts from the first block
	 * in the current extent. i.e., ex2 == ex
	 * We have to see if it can be merged with the extent
	 * on the left.
	 */
	if (ex2 > EXT_FIRST_EXTENT(eh)) {
		/*
		 * To merge left, pass "ex2 - 1" to try_to_merge(),
		 * since it merges towards right _only_.
		 */
		ret = ext4_ext_try_to_merge(inode, path, ex2 - 1);
		if (ret) {
			err = ext4_ext_correct_indexes(handle, inode, path);
			if (err)
				goto out;
			depth = ext_depth(inode);
			ex2--;
		}
	}
	/*
	 * Try to Merge towards right. This might be required
	 * only when the whole extent is being written to.
	 * i.e. ex2 == ex and ex3 == NULL.
	 */
	if (!ex3) {
		ret = ext4_ext_try_to_merge(inode, path, ex2);
		if (ret) {
			err = ext4_ext_correct_indexes(handle, inode, path);
			if (err)
				goto out;
		}
	}
	/* Mark modified extent as dirty */
	err = ext4_ext_dirty(handle, inode, path + depth);
	goto out;
insert:
	err = ext4_ext_insert_extent(handle, inode, path, &newex, 0);
<<<<<<< HEAD
=======
	if (err == -ENOSPC) {
		err =  ext4_ext_zeroout(inode, &orig_ex);
		if (err)
			goto fix_extent_len;
		/* update the extent length and mark as initialized */
		ex->ee_block = orig_ex.ee_block;
		ex->ee_len   = orig_ex.ee_len;
		ext4_ext_store_pblock(ex, ext_pblock(&orig_ex));
		ext4_ext_dirty(handle, inode, path + depth);
		/* zero out the first half */
		return allocated;
	} else if (err)
		goto fix_extent_len;
out:
	ext4_ext_show_leaf(inode, path);
	return err ? err : allocated;

fix_extent_len:
	ex->ee_block = orig_ex.ee_block;
	ex->ee_len   = orig_ex.ee_len;
	ext4_ext_store_pblock(ex, ext_pblock(&orig_ex));
	ext4_ext_mark_uninitialized(ex);
	ext4_ext_dirty(handle, inode, path + depth);
	return err;
}

/*
 * This function is called by ext4_ext_get_blocks() from
 * ext4_get_blocks_dio_write() when DIO to write
 * to an uninitialized extent.
 *
 * Writing to an uninitized extent may result in splitting the uninitialized
 * extent into multiple /intialized unintialized extents (up to three)
 * There are three possibilities:
 *   a> There is no split required: Entire extent should be uninitialized
 *   b> Splits in two extents: Write is happening at either end of the extent
 *   c> Splits in three extents: Somone is writing in middle of the extent
 *
 * One of more index blocks maybe needed if the extent tree grow after
 * the unintialized extent split. To prevent ENOSPC occur at the IO
 * complete, we need to split the uninitialized extent before DIO submit
 * the IO. The uninitilized extent called at this time will be split
 * into three uninitialized extent(at most). After IO complete, the part
 * being filled will be convert to initialized by the end_io callback function
 * via ext4_convert_unwritten_extents().
 *
 * Returns the size of uninitialized extent to be written on success.
 */
static int ext4_split_unwritten_extents(handle_t *handle,
					struct inode *inode,
					struct ext4_ext_path *path,
					ext4_lblk_t iblock,
					unsigned int max_blocks,
					int flags)
{
	struct ext4_extent *ex, newex, orig_ex;
	struct ext4_extent *ex1 = NULL;
	struct ext4_extent *ex2 = NULL;
	struct ext4_extent *ex3 = NULL;
	struct ext4_extent_header *eh;
	ext4_lblk_t ee_block;
	unsigned int allocated, ee_len, depth;
	ext4_fsblk_t newblock;
	int err = 0;

	ext_debug("ext4_split_unwritten_extents: inode %lu,"
		  "iblock %llu, max_blocks %u\n", inode->i_ino,
		  (unsigned long long)iblock, max_blocks);
	depth = ext_depth(inode);
	eh = path[depth].p_hdr;
	ex = path[depth].p_ext;
	ee_block = le32_to_cpu(ex->ee_block);
	ee_len = ext4_ext_get_actual_len(ex);
	allocated = ee_len - (iblock - ee_block);
	newblock = iblock - ee_block + ext_pblock(ex);
	ex2 = ex;
	orig_ex.ee_block = ex->ee_block;
	orig_ex.ee_len   = cpu_to_le16(ee_len);
	ext4_ext_store_pblock(&orig_ex, ext_pblock(ex));

	/*
 	 * If the uninitialized extent begins at the same logical
 	 * block where the write begins, and the write completely
 	 * covers the extent, then we don't need to split it.
 	 */
	if ((iblock == ee_block) && (allocated <= max_blocks))
		return allocated;

	err = ext4_ext_get_access(handle, inode, path + depth);
	if (err)
		goto out;
	/* ex1: ee_block to iblock - 1 : uninitialized */
	if (iblock > ee_block) {
		ex1 = ex;
		ex1->ee_len = cpu_to_le16(iblock - ee_block);
		ext4_ext_mark_uninitialized(ex1);
		ex2 = &newex;
	}
	/*
	 * for sanity, update the length of the ex2 extent before
	 * we insert ex3, if ex1 is NULL. This is to avoid temporary
	 * overlap of blocks.
	 */
	if (!ex1 && allocated > max_blocks)
		ex2->ee_len = cpu_to_le16(max_blocks);
	/* ex3: to ee_block + ee_len : uninitialised */
	if (allocated > max_blocks) {
		unsigned int newdepth;
		ex3 = &newex;
		ex3->ee_block = cpu_to_le32(iblock + max_blocks);
		ext4_ext_store_pblock(ex3, newblock + max_blocks);
		ex3->ee_len = cpu_to_le16(allocated - max_blocks);
		ext4_ext_mark_uninitialized(ex3);
		err = ext4_ext_insert_extent(handle, inode, path, ex3, flags);
		if (err == -ENOSPC) {
			err =  ext4_ext_zeroout(inode, &orig_ex);
			if (err)
				goto fix_extent_len;
			/* update the extent length and mark as initialized */
			ex->ee_block = orig_ex.ee_block;
			ex->ee_len   = orig_ex.ee_len;
			ext4_ext_store_pblock(ex, ext_pblock(&orig_ex));
			ext4_ext_dirty(handle, inode, path + depth);
			/* zeroed the full extent */
			/* blocks available from iblock */
			return allocated;

		} else if (err)
			goto fix_extent_len;
		/*
		 * The depth, and hence eh & ex might change
		 * as part of the insert above.
		 */
		newdepth = ext_depth(inode);
		/*
		 * update the extent length after successful insert of the
		 * split extent
		 */
		orig_ex.ee_len = cpu_to_le16(ee_len -
						ext4_ext_get_actual_len(ex3));
		depth = newdepth;
		ext4_ext_drop_refs(path);
		path = ext4_ext_find_extent(inode, iblock, path);
		if (IS_ERR(path)) {
			err = PTR_ERR(path);
			goto out;
		}
		eh = path[depth].p_hdr;
		ex = path[depth].p_ext;
		if (ex2 != &newex)
			ex2 = ex;

		err = ext4_ext_get_access(handle, inode, path + depth);
		if (err)
			goto out;

		allocated = max_blocks;
	}
	/*
	 * If there was a change of depth as part of the
	 * insertion of ex3 above, we need to update the length
	 * of the ex1 extent again here
	 */
	if (ex1 && ex1 != ex) {
		ex1 = ex;
		ex1->ee_len = cpu_to_le16(iblock - ee_block);
		ext4_ext_mark_uninitialized(ex1);
		ex2 = &newex;
	}
	/*
	 * ex2: iblock to iblock + maxblocks-1 : to be direct IO written,
	 * uninitialised still.
	 */
	ex2->ee_block = cpu_to_le32(iblock);
	ext4_ext_store_pblock(ex2, newblock);
	ex2->ee_len = cpu_to_le16(allocated);
	ext4_ext_mark_uninitialized(ex2);
	if (ex2 != ex)
		goto insert;
	/* Mark modified extent as dirty */
	err = ext4_ext_dirty(handle, inode, path + depth);
	ext_debug("out here\n");
	goto out;
insert:
	err = ext4_ext_insert_extent(handle, inode, path, &newex, flags);
>>>>>>> 22763c5c
	if (err == -ENOSPC) {
		err =  ext4_ext_zeroout(inode, &orig_ex);
		if (err)
			goto fix_extent_len;
		/* update the extent length and mark as initialized */
		ex->ee_block = orig_ex.ee_block;
		ex->ee_len   = orig_ex.ee_len;
		ext4_ext_store_pblock(ex, ext_pblock(&orig_ex));
		ext4_ext_dirty(handle, inode, path + depth);
		/* zero out the first half */
		return allocated;
	} else if (err)
		goto fix_extent_len;
out:
	ext4_ext_show_leaf(inode, path);
	return err ? err : allocated;

fix_extent_len:
	ex->ee_block = orig_ex.ee_block;
	ex->ee_len   = orig_ex.ee_len;
	ext4_ext_store_pblock(ex, ext_pblock(&orig_ex));
	ext4_ext_mark_uninitialized(ex);
	ext4_ext_dirty(handle, inode, path + depth);
	return err;
}
static int ext4_convert_unwritten_extents_dio(handle_t *handle,
					      struct inode *inode,
					      struct ext4_ext_path *path)
{
	struct ext4_extent *ex;
	struct ext4_extent_header *eh;
	int depth;
	int err = 0;
	int ret = 0;

	depth = ext_depth(inode);
	eh = path[depth].p_hdr;
	ex = path[depth].p_ext;

	err = ext4_ext_get_access(handle, inode, path + depth);
	if (err)
		goto out;
	/* first mark the extent as initialized */
	ext4_ext_mark_initialized(ex);

	/*
	 * We have to see if it can be merged with the extent
	 * on the left.
	 */
	if (ex > EXT_FIRST_EXTENT(eh)) {
		/*
		 * To merge left, pass "ex - 1" to try_to_merge(),
		 * since it merges towards right _only_.
		 */
		ret = ext4_ext_try_to_merge(inode, path, ex - 1);
		if (ret) {
			err = ext4_ext_correct_indexes(handle, inode, path);
			if (err)
				goto out;
			depth = ext_depth(inode);
			ex--;
		}
	}
	/*
	 * Try to Merge towards right.
	 */
	ret = ext4_ext_try_to_merge(inode, path, ex);
	if (ret) {
		err = ext4_ext_correct_indexes(handle, inode, path);
		if (err)
			goto out;
		depth = ext_depth(inode);
	}
	/* Mark modified extent as dirty */
	err = ext4_ext_dirty(handle, inode, path + depth);
out:
	ext4_ext_show_leaf(inode, path);
	return err;
}

static int
ext4_ext_handle_uninitialized_extents(handle_t *handle, struct inode *inode,
			ext4_lblk_t iblock, unsigned int max_blocks,
			struct ext4_ext_path *path, int flags,
			unsigned int allocated, struct buffer_head *bh_result,
			ext4_fsblk_t newblock)
{
	int ret = 0;
	int err = 0;
	ext4_io_end_t *io = EXT4_I(inode)->cur_aio_dio;

	ext_debug("ext4_ext_handle_uninitialized_extents: inode %lu, logical"
		  "block %llu, max_blocks %u, flags %d, allocated %u",
		  inode->i_ino, (unsigned long long)iblock, max_blocks,
		  flags, allocated);
	ext4_ext_show_leaf(inode, path);

	/* DIO get_block() before submit the IO, split the extent */
	if (flags == EXT4_GET_BLOCKS_DIO_CREATE_EXT) {
		ret = ext4_split_unwritten_extents(handle,
						inode, path, iblock,
						max_blocks, flags);
		/*
		 * Flag the inode(non aio case) or end_io struct (aio case)
		 * that this IO needs to convertion to written when IO is
		 * completed
		 */
		if (io)
			io->flag = DIO_AIO_UNWRITTEN;
		else
			EXT4_I(inode)->i_state |= EXT4_STATE_DIO_UNWRITTEN;
		goto out;
	}
	/* async DIO end_io complete, convert the filled extent to written */
	if (flags == EXT4_GET_BLOCKS_DIO_CONVERT_EXT) {
		ret = ext4_convert_unwritten_extents_dio(handle, inode,
							path);
		goto out2;
	}
	/* buffered IO case */
	/*
	 * repeat fallocate creation request
	 * we already have an unwritten extent
	 */
	if (flags & EXT4_GET_BLOCKS_UNINIT_EXT)
		goto map_out;

	/* buffered READ or buffered write_begin() lookup */
	if ((flags & EXT4_GET_BLOCKS_CREATE) == 0) {
		/*
		 * We have blocks reserved already.  We
		 * return allocated blocks so that delalloc
		 * won't do block reservation for us.  But
		 * the buffer head will be unmapped so that
		 * a read from the block returns 0s.
		 */
		set_buffer_unwritten(bh_result);
		goto out1;
	}

	/* buffered write, writepage time, convert*/
	ret = ext4_ext_convert_to_initialized(handle, inode,
						path, iblock,
						max_blocks);
out:
	if (ret <= 0) {
		err = ret;
		goto out2;
	} else
		allocated = ret;
	set_buffer_new(bh_result);
map_out:
	set_buffer_mapped(bh_result);
out1:
	if (allocated > max_blocks)
		allocated = max_blocks;
	ext4_ext_show_leaf(inode, path);
	bh_result->b_bdev = inode->i_sb->s_bdev;
	bh_result->b_blocknr = newblock;
out2:
	if (path) {
		ext4_ext_drop_refs(path);
		kfree(path);
	}
	return err ? err : allocated;
}
/*
 * This function is called by ext4_ext_get_blocks() from
 * ext4_get_blocks_dio_write() when DIO to write
 * to an uninitialized extent.
 *
 * Writing to an uninitized extent may result in splitting the uninitialized
 * extent into multiple /intialized unintialized extents (up to three)
 * There are three possibilities:
 *   a> There is no split required: Entire extent should be uninitialized
 *   b> Splits in two extents: Write is happening at either end of the extent
 *   c> Splits in three extents: Somone is writing in middle of the extent
 *
 * One of more index blocks maybe needed if the extent tree grow after
 * the unintialized extent split. To prevent ENOSPC occur at the IO
 * complete, we need to split the uninitialized extent before DIO submit
 * the IO. The uninitilized extent called at this time will be split
 * into three uninitialized extent(at most). After IO complete, the part
 * being filled will be convert to initialized by the end_io callback function
 * via ext4_convert_unwritten_extents().
 */
static int ext4_split_unwritten_extents(handle_t *handle,
					struct inode *inode,
					struct ext4_ext_path *path,
					ext4_lblk_t iblock,
					unsigned int max_blocks,
					int flags)
{
	struct ext4_extent *ex, newex, orig_ex;
	struct ext4_extent *ex1 = NULL;
	struct ext4_extent *ex2 = NULL;
	struct ext4_extent *ex3 = NULL;
	struct ext4_extent_header *eh;
	ext4_lblk_t ee_block;
	unsigned int allocated, ee_len, depth;
	ext4_fsblk_t newblock;
	int err = 0;
	int ret = 0;

	ext_debug("ext4_split_unwritten_extents: inode %lu,"
		  "iblock %llu, max_blocks %u\n", inode->i_ino,
		  (unsigned long long)iblock, max_blocks);
	depth = ext_depth(inode);
	eh = path[depth].p_hdr;
	ex = path[depth].p_ext;
	ee_block = le32_to_cpu(ex->ee_block);
	ee_len = ext4_ext_get_actual_len(ex);
	allocated = ee_len - (iblock - ee_block);
	newblock = iblock - ee_block + ext_pblock(ex);
	ex2 = ex;
	orig_ex.ee_block = ex->ee_block;
	orig_ex.ee_len   = cpu_to_le16(ee_len);
	ext4_ext_store_pblock(&orig_ex, ext_pblock(ex));

	/*
 	 * if the entire unintialized extent length less than
 	 * the size of extent to write, there is no need to split
 	 * uninitialized extent
 	 */
 	if (allocated <= max_blocks)
		return ret;

	err = ext4_ext_get_access(handle, inode, path + depth);
	if (err)
		goto out;
	/* ex1: ee_block to iblock - 1 : uninitialized */
	if (iblock > ee_block) {
		ex1 = ex;
		ex1->ee_len = cpu_to_le16(iblock - ee_block);
		ext4_ext_mark_uninitialized(ex1);
		ex2 = &newex;
	}
	/*
	 * for sanity, update the length of the ex2 extent before
	 * we insert ex3, if ex1 is NULL. This is to avoid temporary
	 * overlap of blocks.
	 */
	if (!ex1 && allocated > max_blocks)
		ex2->ee_len = cpu_to_le16(max_blocks);
	/* ex3: to ee_block + ee_len : uninitialised */
	if (allocated > max_blocks) {
		unsigned int newdepth;
		ex3 = &newex;
		ex3->ee_block = cpu_to_le32(iblock + max_blocks);
		ext4_ext_store_pblock(ex3, newblock + max_blocks);
		ex3->ee_len = cpu_to_le16(allocated - max_blocks);
		ext4_ext_mark_uninitialized(ex3);
		err = ext4_ext_insert_extent(handle, inode, path, ex3, flags);
		if (err == -ENOSPC) {
			err =  ext4_ext_zeroout(inode, &orig_ex);
			if (err)
				goto fix_extent_len;
			/* update the extent length and mark as initialized */
			ex->ee_block = orig_ex.ee_block;
			ex->ee_len   = orig_ex.ee_len;
			ext4_ext_store_pblock(ex, ext_pblock(&orig_ex));
			ext4_ext_dirty(handle, inode, path + depth);
			/* zeroed the full extent */
			/* blocks available from iblock */
			return allocated;

		} else if (err)
			goto fix_extent_len;
		/*
		 * The depth, and hence eh & ex might change
		 * as part of the insert above.
		 */
		newdepth = ext_depth(inode);
		/*
		 * update the extent length after successful insert of the
		 * split extent
		 */
		orig_ex.ee_len = cpu_to_le16(ee_len -
						ext4_ext_get_actual_len(ex3));
		depth = newdepth;
		ext4_ext_drop_refs(path);
		path = ext4_ext_find_extent(inode, iblock, path);
		if (IS_ERR(path)) {
			err = PTR_ERR(path);
			goto out;
		}
		eh = path[depth].p_hdr;
		ex = path[depth].p_ext;
		if (ex2 != &newex)
			ex2 = ex;

		err = ext4_ext_get_access(handle, inode, path + depth);
		if (err)
			goto out;

		allocated = max_blocks;
	}
	/*
	 * If there was a change of depth as part of the
	 * insertion of ex3 above, we need to update the length
	 * of the ex1 extent again here
	 */
	if (ex1 && ex1 != ex) {
		ex1 = ex;
		ex1->ee_len = cpu_to_le16(iblock - ee_block);
		ext4_ext_mark_uninitialized(ex1);
		ex2 = &newex;
	}
	/*
	 * ex2: iblock to iblock + maxblocks-1 : to be direct IO written,
	 * uninitialised still.
	 */
	ex2->ee_block = cpu_to_le32(iblock);
	ext4_ext_store_pblock(ex2, newblock);
	ex2->ee_len = cpu_to_le16(allocated);
	ext4_ext_mark_uninitialized(ex2);
	if (ex2 != ex)
		goto insert;
	/* Mark modified extent as dirty */
	err = ext4_ext_dirty(handle, inode, path + depth);
	ext_debug("out here\n");
	goto out;
insert:
	err = ext4_ext_insert_extent(handle, inode, path, &newex, flags);
	if (err == -ENOSPC) {
		err =  ext4_ext_zeroout(inode, &orig_ex);
		if (err)
			goto fix_extent_len;
		/* update the extent length and mark as initialized */
		ex->ee_block = orig_ex.ee_block;
		ex->ee_len   = orig_ex.ee_len;
		ext4_ext_store_pblock(ex, ext_pblock(&orig_ex));
		ext4_ext_dirty(handle, inode, path + depth);
		/* zero out the first half */
		return allocated;
	} else if (err)
		goto fix_extent_len;
out:
	ext4_ext_show_leaf(inode, path);
	return err ? err : allocated;

fix_extent_len:
	ex->ee_block = orig_ex.ee_block;
	ex->ee_len   = orig_ex.ee_len;
	ext4_ext_store_pblock(ex, ext_pblock(&orig_ex));
	ext4_ext_mark_uninitialized(ex);
	ext4_ext_dirty(handle, inode, path + depth);
	return err;
}
static int ext4_convert_unwritten_extents_dio(handle_t *handle,
					      struct inode *inode,
					      struct ext4_ext_path *path)
{
	struct ext4_extent *ex;
	struct ext4_extent_header *eh;
	int depth;
	int err = 0;
	int ret = 0;

	depth = ext_depth(inode);
	eh = path[depth].p_hdr;
	ex = path[depth].p_ext;

	err = ext4_ext_get_access(handle, inode, path + depth);
	if (err)
		goto out;
	/* first mark the extent as initialized */
	ext4_ext_mark_initialized(ex);

	/*
	 * We have to see if it can be merged with the extent
	 * on the left.
	 */
	if (ex > EXT_FIRST_EXTENT(eh)) {
		/*
		 * To merge left, pass "ex - 1" to try_to_merge(),
		 * since it merges towards right _only_.
		 */
		ret = ext4_ext_try_to_merge(inode, path, ex - 1);
		if (ret) {
			err = ext4_ext_correct_indexes(handle, inode, path);
			if (err)
				goto out;
			depth = ext_depth(inode);
			ex--;
		}
	}
	/*
	 * Try to Merge towards right.
	 */
	ret = ext4_ext_try_to_merge(inode, path, ex);
	if (ret) {
		err = ext4_ext_correct_indexes(handle, inode, path);
		if (err)
			goto out;
		depth = ext_depth(inode);
	}
	/* Mark modified extent as dirty */
	err = ext4_ext_dirty(handle, inode, path + depth);
out:
	ext4_ext_show_leaf(inode, path);
	return err;
}

static int
ext4_ext_handle_uninitialized_extents(handle_t *handle, struct inode *inode,
			ext4_lblk_t iblock, unsigned int max_blocks,
			struct ext4_ext_path *path, int flags,
			unsigned int allocated, struct buffer_head *bh_result,
			ext4_fsblk_t newblock)
{
	int ret = 0;
	int err = 0;
	ext4_io_end_t *io = EXT4_I(inode)->cur_aio_dio;

	ext_debug("ext4_ext_handle_uninitialized_extents: inode %lu, logical"
		  "block %llu, max_blocks %u, flags %d, allocated %u",
		  inode->i_ino, (unsigned long long)iblock, max_blocks,
		  flags, allocated);
	ext4_ext_show_leaf(inode, path);

	/* DIO get_block() before submit the IO, split the extent */
	if (flags == EXT4_GET_BLOCKS_DIO_CREATE_EXT) {
		ret = ext4_split_unwritten_extents(handle,
						inode, path, iblock,
						max_blocks, flags);
		/* flag the io_end struct that we need convert when IO done */
		if (io)
			io->flag = DIO_AIO_UNWRITTEN;
		goto out;
	}
	/* DIO end_io complete, convert the filled extent to written */
	if (flags == EXT4_GET_BLOCKS_DIO_CONVERT_EXT) {
		ret = ext4_convert_unwritten_extents_dio(handle, inode,
							path);
		goto out2;
	}
	/* buffered IO case */
	/*
	 * repeat fallocate creation request
	 * we already have an unwritten extent
	 */
	if (flags & EXT4_GET_BLOCKS_UNINIT_EXT)
		goto map_out;

	/* buffered READ or buffered write_begin() lookup */
	if ((flags & EXT4_GET_BLOCKS_CREATE) == 0) {
		/*
		 * We have blocks reserved already.  We
		 * return allocated blocks so that delalloc
		 * won't do block reservation for us.  But
		 * the buffer head will be unmapped so that
		 * a read from the block returns 0s.
		 */
		set_buffer_unwritten(bh_result);
		goto out1;
	}

	/* buffered write, writepage time, convert*/
	ret = ext4_ext_convert_to_initialized(handle, inode,
						path, iblock,
						max_blocks);
out:
	if (ret <= 0) {
		err = ret;
		goto out2;
	} else
		allocated = ret;
	set_buffer_new(bh_result);
map_out:
	set_buffer_mapped(bh_result);
out1:
	if (allocated > max_blocks)
		allocated = max_blocks;
	ext4_ext_show_leaf(inode, path);
	bh_result->b_bdev = inode->i_sb->s_bdev;
	bh_result->b_blocknr = newblock;
out2:
	if (path) {
		ext4_ext_drop_refs(path);
		kfree(path);
	}
	return err ? err : allocated;
}
/*
 * Block allocation/map/preallocation routine for extents based files
 *
 *
 * Need to be called with
 * down_read(&EXT4_I(inode)->i_data_sem) if not allocating file system block
 * (ie, create is zero). Otherwise down_write(&EXT4_I(inode)->i_data_sem)
 *
 * return > 0, number of of blocks already mapped/allocated
 *          if create == 0 and these are pre-allocated blocks
 *          	buffer head is unmapped
 *          otherwise blocks are mapped
 *
 * return = 0, if plain look up failed (blocks have not been allocated)
 *          buffer head is unmapped
 *
 * return < 0, error case.
 */
int ext4_ext_get_blocks(handle_t *handle, struct inode *inode,
			ext4_lblk_t iblock,
			unsigned int max_blocks, struct buffer_head *bh_result,
			int flags)
{
	struct ext4_ext_path *path = NULL;
	struct ext4_extent_header *eh;
	struct ext4_extent newex, *ex;
	ext4_fsblk_t newblock;
	int err = 0, depth, ret, cache_type;
	unsigned int allocated = 0;
	struct ext4_allocation_request ar;
	ext4_io_end_t *io = EXT4_I(inode)->cur_aio_dio;

	__clear_bit(BH_New, &bh_result->b_state);
	ext_debug("blocks %u/%u requested for inode %lu\n",
			iblock, max_blocks, inode->i_ino);

	/* check in cache */
	cache_type = ext4_ext_in_cache(inode, iblock, &newex);
	if (cache_type) {
		if (cache_type == EXT4_EXT_CACHE_GAP) {
			if ((flags & EXT4_GET_BLOCKS_CREATE) == 0) {
				/*
				 * block isn't allocated yet and
				 * user doesn't want to allocate it
				 */
				goto out2;
			}
			/* we should allocate requested block */
		} else if (cache_type == EXT4_EXT_CACHE_EXTENT) {
			/* block is already allocated */
			newblock = iblock
				   - le32_to_cpu(newex.ee_block)
				   + ext_pblock(&newex);
			/* number of remaining blocks in the extent */
			allocated = ext4_ext_get_actual_len(&newex) -
					(iblock - le32_to_cpu(newex.ee_block));
			goto out;
		} else {
			BUG();
		}
	}

	/* find extent for this block */
	path = ext4_ext_find_extent(inode, iblock, NULL);
	if (IS_ERR(path)) {
		err = PTR_ERR(path);
		path = NULL;
		goto out2;
	}

	depth = ext_depth(inode);

	/*
	 * consistent leaf must not be empty;
	 * this situation is possible, though, _during_ tree modification;
	 * this is why assert can't be put in ext4_ext_find_extent()
	 */
	BUG_ON(path[depth].p_ext == NULL && depth != 0);
	eh = path[depth].p_hdr;

	ex = path[depth].p_ext;
	if (ex) {
		ext4_lblk_t ee_block = le32_to_cpu(ex->ee_block);
		ext4_fsblk_t ee_start = ext_pblock(ex);
		unsigned short ee_len;

		/*
		 * Uninitialized extents are treated as holes, except that
		 * we split out initialized portions during a write.
		 */
		ee_len = ext4_ext_get_actual_len(ex);
		/* if found extent covers block, simply return it */
		if (iblock >= ee_block && iblock < ee_block + ee_len) {
			newblock = iblock - ee_block + ee_start;
			/* number of remaining blocks in the extent */
			allocated = ee_len - (iblock - ee_block);
			ext_debug("%u fit into %u:%d -> %llu\n", iblock,
					ee_block, ee_len, newblock);

			/* Do not put uninitialized extent in the cache */
			if (!ext4_ext_is_uninitialized(ex)) {
				ext4_ext_put_in_cache(inode, ee_block,
							ee_len, ee_start,
							EXT4_EXT_CACHE_EXTENT);
				goto out;
			}
			ret = ext4_ext_handle_uninitialized_extents(handle,
					inode, iblock, max_blocks, path,
					flags, allocated, bh_result, newblock);
			return ret;
		}
	}

	/*
	 * requested block isn't allocated yet;
	 * we couldn't try to create block if create flag is zero
	 */
	if ((flags & EXT4_GET_BLOCKS_CREATE) == 0) {
		/*
		 * put just found gap into cache to speed up
		 * subsequent requests
		 */
		ext4_ext_put_gap_in_cache(inode, path, iblock);
		goto out2;
	}
	/*
	 * Okay, we need to do block allocation.
	 */

	/* find neighbour allocated blocks */
	ar.lleft = iblock;
	err = ext4_ext_search_left(inode, path, &ar.lleft, &ar.pleft);
	if (err)
		goto out2;
	ar.lright = iblock;
	err = ext4_ext_search_right(inode, path, &ar.lright, &ar.pright);
	if (err)
		goto out2;

	/*
	 * See if request is beyond maximum number of blocks we can have in
	 * a single extent. For an initialized extent this limit is
	 * EXT_INIT_MAX_LEN and for an uninitialized extent this limit is
	 * EXT_UNINIT_MAX_LEN.
	 */
	if (max_blocks > EXT_INIT_MAX_LEN &&
	    !(flags & EXT4_GET_BLOCKS_UNINIT_EXT))
		max_blocks = EXT_INIT_MAX_LEN;
	else if (max_blocks > EXT_UNINIT_MAX_LEN &&
		 (flags & EXT4_GET_BLOCKS_UNINIT_EXT))
		max_blocks = EXT_UNINIT_MAX_LEN;

	/* Check if we can really insert (iblock)::(iblock+max_blocks) extent */
	newex.ee_block = cpu_to_le32(iblock);
	newex.ee_len = cpu_to_le16(max_blocks);
	err = ext4_ext_check_overlap(inode, &newex, path);
	if (err)
		allocated = ext4_ext_get_actual_len(&newex);
	else
		allocated = max_blocks;

	/* allocate new block */
	ar.inode = inode;
	ar.goal = ext4_ext_find_goal(inode, path, iblock);
	ar.logical = iblock;
	ar.len = allocated;
	if (S_ISREG(inode->i_mode))
		ar.flags = EXT4_MB_HINT_DATA;
	else
		/* disable in-core preallocation for non-regular files */
		ar.flags = 0;
	newblock = ext4_mb_new_blocks(handle, &ar, &err);
	if (!newblock)
		goto out2;
	ext_debug("allocate new block: goal %llu, found %llu/%u\n",
		  ar.goal, newblock, allocated);

	/* try to insert new extent into found leaf and return */
	ext4_ext_store_pblock(&newex, newblock);
	newex.ee_len = cpu_to_le16(ar.len);
	/* Mark uninitialized */
	if (flags & EXT4_GET_BLOCKS_UNINIT_EXT){
		ext4_ext_mark_uninitialized(&newex);
		/*
		 * io_end structure was created for every async
		 * direct IO write to the middle of the file.
		 * To avoid unecessary convertion for every aio dio rewrite
		 * to the mid of file, here we flag the IO that is really
		 * need the convertion.
<<<<<<< HEAD
		 *
		 */
		if (io && flags == EXT4_GET_BLOCKS_DIO_CREATE_EXT)
			io->flag = DIO_AIO_UNWRITTEN;
=======
		 * For non asycn direct IO case, flag the inode state
		 * that we need to perform convertion when IO is done.
		 */
		if (flags == EXT4_GET_BLOCKS_DIO_CREATE_EXT) {
			if (io)
				io->flag = DIO_AIO_UNWRITTEN;
			else
				EXT4_I(inode)->i_state |=
					EXT4_STATE_DIO_UNWRITTEN;;
		}
>>>>>>> 22763c5c
	}
	err = ext4_ext_insert_extent(handle, inode, path, &newex, flags);
	if (err) {
		/* free data blocks we just allocated */
		/* not a good idea to call discard here directly,
		 * but otherwise we'd need to call it every free() */
		ext4_discard_preallocations(inode);
		ext4_free_blocks(handle, inode, ext_pblock(&newex),
					ext4_ext_get_actual_len(&newex), 0);
		goto out2;
	}

	/* previous routine could use block we allocated */
	newblock = ext_pblock(&newex);
	allocated = ext4_ext_get_actual_len(&newex);
	set_buffer_new(bh_result);

	/* Cache only when it is _not_ an uninitialized extent */
	if ((flags & EXT4_GET_BLOCKS_UNINIT_EXT) == 0)
		ext4_ext_put_in_cache(inode, iblock, allocated, newblock,
						EXT4_EXT_CACHE_EXTENT);
out:
	if (allocated > max_blocks)
		allocated = max_blocks;
	ext4_ext_show_leaf(inode, path);
	set_buffer_mapped(bh_result);
	bh_result->b_bdev = inode->i_sb->s_bdev;
	bh_result->b_blocknr = newblock;
out2:
	if (path) {
		ext4_ext_drop_refs(path);
		kfree(path);
	}
	return err ? err : allocated;
}

void ext4_ext_truncate(struct inode *inode)
{
	struct address_space *mapping = inode->i_mapping;
	struct super_block *sb = inode->i_sb;
	ext4_lblk_t last_block;
	handle_t *handle;
	int err = 0;

	/*
	 * probably first extent we're gonna free will be last in block
	 */
	err = ext4_writepage_trans_blocks(inode);
	handle = ext4_journal_start(inode, err);
	if (IS_ERR(handle))
		return;

	if (inode->i_size & (sb->s_blocksize - 1))
		ext4_block_truncate_page(handle, mapping, inode->i_size);

	if (ext4_orphan_add(handle, inode))
		goto out_stop;

	down_write(&EXT4_I(inode)->i_data_sem);
	ext4_ext_invalidate_cache(inode);

	ext4_discard_preallocations(inode);

	/*
	 * TODO: optimization is possible here.
	 * Probably we need not scan at all,
	 * because page truncation is enough.
	 */

	/* we have to know where to truncate from in crash case */
	EXT4_I(inode)->i_disksize = inode->i_size;
	ext4_mark_inode_dirty(handle, inode);

	last_block = (inode->i_size + sb->s_blocksize - 1)
			>> EXT4_BLOCK_SIZE_BITS(sb);
	err = ext4_ext_remove_space(inode, last_block);

	/* In a multi-transaction truncate, we only make the final
	 * transaction synchronous.
	 */
	if (IS_SYNC(inode))
		ext4_handle_sync(handle);

out_stop:
	up_write(&EXT4_I(inode)->i_data_sem);
	/*
	 * If this was a simple ftruncate() and the file will remain alive,
	 * then we need to clear up the orphan record which we created above.
	 * However, if this was a real unlink then we were called by
	 * ext4_delete_inode(), and we allow that function to clean up the
	 * orphan info for us.
	 */
	if (inode->i_nlink)
		ext4_orphan_del(handle, inode);

	inode->i_mtime = inode->i_ctime = ext4_current_time(inode);
	ext4_mark_inode_dirty(handle, inode);
	ext4_journal_stop(handle);
}

static void ext4_falloc_update_inode(struct inode *inode,
				int mode, loff_t new_size, int update_ctime)
{
	struct timespec now;

	if (update_ctime) {
		now = current_fs_time(inode->i_sb);
		if (!timespec_equal(&inode->i_ctime, &now))
			inode->i_ctime = now;
	}
	/*
	 * Update only when preallocation was requested beyond
	 * the file size.
	 */
	if (!(mode & FALLOC_FL_KEEP_SIZE)) {
		if (new_size > i_size_read(inode))
			i_size_write(inode, new_size);
		if (new_size > EXT4_I(inode)->i_disksize)
			ext4_update_i_disksize(inode, new_size);
	}

}

/*
 * preallocate space for a file. This implements ext4's fallocate inode
 * operation, which gets called from sys_fallocate system call.
 * For block-mapped files, posix_fallocate should fall back to the method
 * of writing zeroes to the required new blocks (the same behavior which is
 * expected for file systems which do not support fallocate() system call).
 */
long ext4_fallocate(struct inode *inode, int mode, loff_t offset, loff_t len)
{
	handle_t *handle;
	ext4_lblk_t block;
	loff_t new_size;
	unsigned int max_blocks;
	int ret = 0;
	int ret2 = 0;
	int retries = 0;
	struct buffer_head map_bh;
	unsigned int credits, blkbits = inode->i_blkbits;

	/*
	 * currently supporting (pre)allocate mode for extent-based
	 * files _only_
	 */
	if (!(EXT4_I(inode)->i_flags & EXT4_EXTENTS_FL))
		return -EOPNOTSUPP;

	/* preallocation to directories is currently not supported */
	if (S_ISDIR(inode->i_mode))
		return -ENODEV;

	block = offset >> blkbits;
	/*
	 * We can't just convert len to max_blocks because
	 * If blocksize = 4096 offset = 3072 and len = 2048
	 */
	max_blocks = (EXT4_BLOCK_ALIGN(len + offset, blkbits) >> blkbits)
							- block;
	/*
	 * credits to insert 1 extent into extent tree
	 */
	credits = ext4_chunk_trans_blocks(inode, max_blocks);
	mutex_lock(&inode->i_mutex);
retry:
	while (ret >= 0 && ret < max_blocks) {
		block = block + ret;
		max_blocks = max_blocks - ret;
		handle = ext4_journal_start(inode, credits);
		if (IS_ERR(handle)) {
			ret = PTR_ERR(handle);
			break;
		}
		map_bh.b_state = 0;
		ret = ext4_get_blocks(handle, inode, block,
				      max_blocks, &map_bh,
				      EXT4_GET_BLOCKS_CREATE_UNINIT_EXT);
		if (ret <= 0) {
#ifdef EXT4FS_DEBUG
			WARN_ON(ret <= 0);
			printk(KERN_ERR "%s: ext4_ext_get_blocks "
				    "returned error inode#%lu, block=%u, "
				    "max_blocks=%u", __func__,
				    inode->i_ino, block, max_blocks);
#endif
			ext4_mark_inode_dirty(handle, inode);
			ret2 = ext4_journal_stop(handle);
			break;
		}
		if ((block + ret) >= (EXT4_BLOCK_ALIGN(offset + len,
						blkbits) >> blkbits))
			new_size = offset + len;
		else
			new_size = (block + ret) << blkbits;

		ext4_falloc_update_inode(inode, mode, new_size,
						buffer_new(&map_bh));
		ext4_mark_inode_dirty(handle, inode);
		ret2 = ext4_journal_stop(handle);
		if (ret2)
			break;
	}
	if (ret == -ENOSPC &&
			ext4_should_retry_alloc(inode->i_sb, &retries)) {
		ret = 0;
		goto retry;
	}
	mutex_unlock(&inode->i_mutex);
	return ret > 0 ? ret2 : ret;
}

/*
 * This function convert a range of blocks to written extents
 * The caller of this function will pass the start offset and the size.
 * all unwritten extents within this range will be converted to
 * written extents.
 *
 * This function is called from the direct IO end io call back
 * function, to convert the fallocated extents after IO is completed.
<<<<<<< HEAD
=======
 * Returns 0 on success.
>>>>>>> 22763c5c
 */
int ext4_convert_unwritten_extents(struct inode *inode, loff_t offset,
				    loff_t len)
{
	handle_t *handle;
	ext4_lblk_t block;
	unsigned int max_blocks;
	int ret = 0;
	int ret2 = 0;
	struct buffer_head map_bh;
	unsigned int credits, blkbits = inode->i_blkbits;

	block = offset >> blkbits;
	/*
	 * We can't just convert len to max_blocks because
	 * If blocksize = 4096 offset = 3072 and len = 2048
	 */
	max_blocks = (EXT4_BLOCK_ALIGN(len + offset, blkbits) >> blkbits)
							- block;
	/*
	 * credits to insert 1 extent into extent tree
	 */
	credits = ext4_chunk_trans_blocks(inode, max_blocks);
	while (ret >= 0 && ret < max_blocks) {
		block = block + ret;
		max_blocks = max_blocks - ret;
		handle = ext4_journal_start(inode, credits);
		if (IS_ERR(handle)) {
			ret = PTR_ERR(handle);
			break;
		}
		map_bh.b_state = 0;
		ret = ext4_get_blocks(handle, inode, block,
				      max_blocks, &map_bh,
				      EXT4_GET_BLOCKS_DIO_CONVERT_EXT);
		if (ret <= 0) {
			WARN_ON(ret <= 0);
			printk(KERN_ERR "%s: ext4_ext_get_blocks "
				    "returned error inode#%lu, block=%u, "
				    "max_blocks=%u", __func__,
				    inode->i_ino, block, max_blocks);
		}
		ext4_mark_inode_dirty(handle, inode);
		ret2 = ext4_journal_stop(handle);
		if (ret <= 0 || ret2 )
			break;
	}
	return ret > 0 ? ret2 : ret;
}
/*
 * Callback function called for each extent to gather FIEMAP information.
 */
static int ext4_ext_fiemap_cb(struct inode *inode, struct ext4_ext_path *path,
		       struct ext4_ext_cache *newex, struct ext4_extent *ex,
		       void *data)
{
	struct fiemap_extent_info *fieinfo = data;
	unsigned char blksize_bits = inode->i_sb->s_blocksize_bits;
	__u64	logical;
	__u64	physical;
	__u64	length;
	__u32	flags = 0;
	int	error;

	logical =  (__u64)newex->ec_block << blksize_bits;

	if (newex->ec_type == EXT4_EXT_CACHE_GAP) {
		pgoff_t offset;
		struct page *page;
		struct buffer_head *bh = NULL;

		offset = logical >> PAGE_SHIFT;
		page = find_get_page(inode->i_mapping, offset);
		if (!page || !page_has_buffers(page))
			return EXT_CONTINUE;

		bh = page_buffers(page);

		if (!bh)
			return EXT_CONTINUE;

		if (buffer_delay(bh)) {
			flags |= FIEMAP_EXTENT_DELALLOC;
			page_cache_release(page);
		} else {
			page_cache_release(page);
			return EXT_CONTINUE;
		}
	}

	physical = (__u64)newex->ec_start << blksize_bits;
	length =   (__u64)newex->ec_len << blksize_bits;

	if (ex && ext4_ext_is_uninitialized(ex))
		flags |= FIEMAP_EXTENT_UNWRITTEN;

	/*
	 * If this extent reaches EXT_MAX_BLOCK, it must be last.
	 *
	 * Or if ext4_ext_next_allocated_block is EXT_MAX_BLOCK,
	 * this also indicates no more allocated blocks.
	 *
	 * XXX this might miss a single-block extent at EXT_MAX_BLOCK
	 */
	if (ext4_ext_next_allocated_block(path) == EXT_MAX_BLOCK ||
	    newex->ec_block + newex->ec_len - 1 == EXT_MAX_BLOCK) {
		loff_t size = i_size_read(inode);
		loff_t bs = EXT4_BLOCK_SIZE(inode->i_sb);

		flags |= FIEMAP_EXTENT_LAST;
		if ((flags & FIEMAP_EXTENT_DELALLOC) &&
		    logical+length > size)
			length = (size - logical + bs - 1) & ~(bs-1);
	}

	error = fiemap_fill_next_extent(fieinfo, logical, physical,
					length, flags);
	if (error < 0)
		return error;
	if (error == 1)
		return EXT_BREAK;

	return EXT_CONTINUE;
}

/* fiemap flags we can handle specified here */
#define EXT4_FIEMAP_FLAGS	(FIEMAP_FLAG_SYNC|FIEMAP_FLAG_XATTR)

static int ext4_xattr_fiemap(struct inode *inode,
				struct fiemap_extent_info *fieinfo)
{
	__u64 physical = 0;
	__u64 length;
	__u32 flags = FIEMAP_EXTENT_LAST;
	int blockbits = inode->i_sb->s_blocksize_bits;
	int error = 0;

	/* in-inode? */
	if (EXT4_I(inode)->i_state & EXT4_STATE_XATTR) {
		struct ext4_iloc iloc;
		int offset;	/* offset of xattr in inode */

		error = ext4_get_inode_loc(inode, &iloc);
		if (error)
			return error;
		physical = iloc.bh->b_blocknr << blockbits;
		offset = EXT4_GOOD_OLD_INODE_SIZE +
				EXT4_I(inode)->i_extra_isize;
		physical += offset;
		length = EXT4_SB(inode->i_sb)->s_inode_size - offset;
		flags |= FIEMAP_EXTENT_DATA_INLINE;
	} else { /* external block */
		physical = EXT4_I(inode)->i_file_acl << blockbits;
		length = inode->i_sb->s_blocksize;
	}

	if (physical)
		error = fiemap_fill_next_extent(fieinfo, 0, physical,
						length, flags);
	return (error < 0 ? error : 0);
}

int ext4_fiemap(struct inode *inode, struct fiemap_extent_info *fieinfo,
		__u64 start, __u64 len)
{
	ext4_lblk_t start_blk;
	ext4_lblk_t len_blks;
	int error = 0;

	/* fallback to generic here if not in extents fmt */
	if (!(EXT4_I(inode)->i_flags & EXT4_EXTENTS_FL))
		return generic_block_fiemap(inode, fieinfo, start, len,
			ext4_get_block);

	if (fiemap_check_flags(fieinfo, EXT4_FIEMAP_FLAGS))
		return -EBADR;

	if (fieinfo->fi_flags & FIEMAP_FLAG_XATTR) {
		error = ext4_xattr_fiemap(inode, fieinfo);
	} else {
		start_blk = start >> inode->i_sb->s_blocksize_bits;
		len_blks = len >> inode->i_sb->s_blocksize_bits;

		/*
		 * Walk the extent tree gathering extent information.
		 * ext4_ext_fiemap_cb will push extents back to user.
		 */
		down_read(&EXT4_I(inode)->i_data_sem);
		error = ext4_ext_walk_space(inode, start_blk, len_blks,
					  ext4_ext_fiemap_cb, fieinfo);
		up_read(&EXT4_I(inode)->i_data_sem);
	}

	return error;
}
<|MERGE_RESOLUTION|>--- conflicted
+++ resolved
@@ -2762,8 +2762,6 @@
 	goto out;
 insert:
 	err = ext4_ext_insert_extent(handle, inode, path, &newex, 0);
-<<<<<<< HEAD
-=======
 	if (err == -ENOSPC) {
 		err =  ext4_ext_zeroout(inode, &orig_ex);
 		if (err)
@@ -2949,7 +2947,6 @@
 	goto out;
 insert:
 	err = ext4_ext_insert_extent(handle, inode, path, &newex, flags);
->>>>>>> 22763c5c
 	if (err == -ENOSPC) {
 		err =  ext4_ext_zeroout(inode, &orig_ex);
 		if (err)
@@ -3117,324 +3114,6 @@
 	return err ? err : allocated;
 }
 /*
- * This function is called by ext4_ext_get_blocks() from
- * ext4_get_blocks_dio_write() when DIO to write
- * to an uninitialized extent.
- *
- * Writing to an uninitized extent may result in splitting the uninitialized
- * extent into multiple /intialized unintialized extents (up to three)
- * There are three possibilities:
- *   a> There is no split required: Entire extent should be uninitialized
- *   b> Splits in two extents: Write is happening at either end of the extent
- *   c> Splits in three extents: Somone is writing in middle of the extent
- *
- * One of more index blocks maybe needed if the extent tree grow after
- * the unintialized extent split. To prevent ENOSPC occur at the IO
- * complete, we need to split the uninitialized extent before DIO submit
- * the IO. The uninitilized extent called at this time will be split
- * into three uninitialized extent(at most). After IO complete, the part
- * being filled will be convert to initialized by the end_io callback function
- * via ext4_convert_unwritten_extents().
- */
-static int ext4_split_unwritten_extents(handle_t *handle,
-					struct inode *inode,
-					struct ext4_ext_path *path,
-					ext4_lblk_t iblock,
-					unsigned int max_blocks,
-					int flags)
-{
-	struct ext4_extent *ex, newex, orig_ex;
-	struct ext4_extent *ex1 = NULL;
-	struct ext4_extent *ex2 = NULL;
-	struct ext4_extent *ex3 = NULL;
-	struct ext4_extent_header *eh;
-	ext4_lblk_t ee_block;
-	unsigned int allocated, ee_len, depth;
-	ext4_fsblk_t newblock;
-	int err = 0;
-	int ret = 0;
-
-	ext_debug("ext4_split_unwritten_extents: inode %lu,"
-		  "iblock %llu, max_blocks %u\n", inode->i_ino,
-		  (unsigned long long)iblock, max_blocks);
-	depth = ext_depth(inode);
-	eh = path[depth].p_hdr;
-	ex = path[depth].p_ext;
-	ee_block = le32_to_cpu(ex->ee_block);
-	ee_len = ext4_ext_get_actual_len(ex);
-	allocated = ee_len - (iblock - ee_block);
-	newblock = iblock - ee_block + ext_pblock(ex);
-	ex2 = ex;
-	orig_ex.ee_block = ex->ee_block;
-	orig_ex.ee_len   = cpu_to_le16(ee_len);
-	ext4_ext_store_pblock(&orig_ex, ext_pblock(ex));
-
-	/*
- 	 * if the entire unintialized extent length less than
- 	 * the size of extent to write, there is no need to split
- 	 * uninitialized extent
- 	 */
- 	if (allocated <= max_blocks)
-		return ret;
-
-	err = ext4_ext_get_access(handle, inode, path + depth);
-	if (err)
-		goto out;
-	/* ex1: ee_block to iblock - 1 : uninitialized */
-	if (iblock > ee_block) {
-		ex1 = ex;
-		ex1->ee_len = cpu_to_le16(iblock - ee_block);
-		ext4_ext_mark_uninitialized(ex1);
-		ex2 = &newex;
-	}
-	/*
-	 * for sanity, update the length of the ex2 extent before
-	 * we insert ex3, if ex1 is NULL. This is to avoid temporary
-	 * overlap of blocks.
-	 */
-	if (!ex1 && allocated > max_blocks)
-		ex2->ee_len = cpu_to_le16(max_blocks);
-	/* ex3: to ee_block + ee_len : uninitialised */
-	if (allocated > max_blocks) {
-		unsigned int newdepth;
-		ex3 = &newex;
-		ex3->ee_block = cpu_to_le32(iblock + max_blocks);
-		ext4_ext_store_pblock(ex3, newblock + max_blocks);
-		ex3->ee_len = cpu_to_le16(allocated - max_blocks);
-		ext4_ext_mark_uninitialized(ex3);
-		err = ext4_ext_insert_extent(handle, inode, path, ex3, flags);
-		if (err == -ENOSPC) {
-			err =  ext4_ext_zeroout(inode, &orig_ex);
-			if (err)
-				goto fix_extent_len;
-			/* update the extent length and mark as initialized */
-			ex->ee_block = orig_ex.ee_block;
-			ex->ee_len   = orig_ex.ee_len;
-			ext4_ext_store_pblock(ex, ext_pblock(&orig_ex));
-			ext4_ext_dirty(handle, inode, path + depth);
-			/* zeroed the full extent */
-			/* blocks available from iblock */
-			return allocated;
-
-		} else if (err)
-			goto fix_extent_len;
-		/*
-		 * The depth, and hence eh & ex might change
-		 * as part of the insert above.
-		 */
-		newdepth = ext_depth(inode);
-		/*
-		 * update the extent length after successful insert of the
-		 * split extent
-		 */
-		orig_ex.ee_len = cpu_to_le16(ee_len -
-						ext4_ext_get_actual_len(ex3));
-		depth = newdepth;
-		ext4_ext_drop_refs(path);
-		path = ext4_ext_find_extent(inode, iblock, path);
-		if (IS_ERR(path)) {
-			err = PTR_ERR(path);
-			goto out;
-		}
-		eh = path[depth].p_hdr;
-		ex = path[depth].p_ext;
-		if (ex2 != &newex)
-			ex2 = ex;
-
-		err = ext4_ext_get_access(handle, inode, path + depth);
-		if (err)
-			goto out;
-
-		allocated = max_blocks;
-	}
-	/*
-	 * If there was a change of depth as part of the
-	 * insertion of ex3 above, we need to update the length
-	 * of the ex1 extent again here
-	 */
-	if (ex1 && ex1 != ex) {
-		ex1 = ex;
-		ex1->ee_len = cpu_to_le16(iblock - ee_block);
-		ext4_ext_mark_uninitialized(ex1);
-		ex2 = &newex;
-	}
-	/*
-	 * ex2: iblock to iblock + maxblocks-1 : to be direct IO written,
-	 * uninitialised still.
-	 */
-	ex2->ee_block = cpu_to_le32(iblock);
-	ext4_ext_store_pblock(ex2, newblock);
-	ex2->ee_len = cpu_to_le16(allocated);
-	ext4_ext_mark_uninitialized(ex2);
-	if (ex2 != ex)
-		goto insert;
-	/* Mark modified extent as dirty */
-	err = ext4_ext_dirty(handle, inode, path + depth);
-	ext_debug("out here\n");
-	goto out;
-insert:
-	err = ext4_ext_insert_extent(handle, inode, path, &newex, flags);
-	if (err == -ENOSPC) {
-		err =  ext4_ext_zeroout(inode, &orig_ex);
-		if (err)
-			goto fix_extent_len;
-		/* update the extent length and mark as initialized */
-		ex->ee_block = orig_ex.ee_block;
-		ex->ee_len   = orig_ex.ee_len;
-		ext4_ext_store_pblock(ex, ext_pblock(&orig_ex));
-		ext4_ext_dirty(handle, inode, path + depth);
-		/* zero out the first half */
-		return allocated;
-	} else if (err)
-		goto fix_extent_len;
-out:
-	ext4_ext_show_leaf(inode, path);
-	return err ? err : allocated;
-
-fix_extent_len:
-	ex->ee_block = orig_ex.ee_block;
-	ex->ee_len   = orig_ex.ee_len;
-	ext4_ext_store_pblock(ex, ext_pblock(&orig_ex));
-	ext4_ext_mark_uninitialized(ex);
-	ext4_ext_dirty(handle, inode, path + depth);
-	return err;
-}
-static int ext4_convert_unwritten_extents_dio(handle_t *handle,
-					      struct inode *inode,
-					      struct ext4_ext_path *path)
-{
-	struct ext4_extent *ex;
-	struct ext4_extent_header *eh;
-	int depth;
-	int err = 0;
-	int ret = 0;
-
-	depth = ext_depth(inode);
-	eh = path[depth].p_hdr;
-	ex = path[depth].p_ext;
-
-	err = ext4_ext_get_access(handle, inode, path + depth);
-	if (err)
-		goto out;
-	/* first mark the extent as initialized */
-	ext4_ext_mark_initialized(ex);
-
-	/*
-	 * We have to see if it can be merged with the extent
-	 * on the left.
-	 */
-	if (ex > EXT_FIRST_EXTENT(eh)) {
-		/*
-		 * To merge left, pass "ex - 1" to try_to_merge(),
-		 * since it merges towards right _only_.
-		 */
-		ret = ext4_ext_try_to_merge(inode, path, ex - 1);
-		if (ret) {
-			err = ext4_ext_correct_indexes(handle, inode, path);
-			if (err)
-				goto out;
-			depth = ext_depth(inode);
-			ex--;
-		}
-	}
-	/*
-	 * Try to Merge towards right.
-	 */
-	ret = ext4_ext_try_to_merge(inode, path, ex);
-	if (ret) {
-		err = ext4_ext_correct_indexes(handle, inode, path);
-		if (err)
-			goto out;
-		depth = ext_depth(inode);
-	}
-	/* Mark modified extent as dirty */
-	err = ext4_ext_dirty(handle, inode, path + depth);
-out:
-	ext4_ext_show_leaf(inode, path);
-	return err;
-}
-
-static int
-ext4_ext_handle_uninitialized_extents(handle_t *handle, struct inode *inode,
-			ext4_lblk_t iblock, unsigned int max_blocks,
-			struct ext4_ext_path *path, int flags,
-			unsigned int allocated, struct buffer_head *bh_result,
-			ext4_fsblk_t newblock)
-{
-	int ret = 0;
-	int err = 0;
-	ext4_io_end_t *io = EXT4_I(inode)->cur_aio_dio;
-
-	ext_debug("ext4_ext_handle_uninitialized_extents: inode %lu, logical"
-		  "block %llu, max_blocks %u, flags %d, allocated %u",
-		  inode->i_ino, (unsigned long long)iblock, max_blocks,
-		  flags, allocated);
-	ext4_ext_show_leaf(inode, path);
-
-	/* DIO get_block() before submit the IO, split the extent */
-	if (flags == EXT4_GET_BLOCKS_DIO_CREATE_EXT) {
-		ret = ext4_split_unwritten_extents(handle,
-						inode, path, iblock,
-						max_blocks, flags);
-		/* flag the io_end struct that we need convert when IO done */
-		if (io)
-			io->flag = DIO_AIO_UNWRITTEN;
-		goto out;
-	}
-	/* DIO end_io complete, convert the filled extent to written */
-	if (flags == EXT4_GET_BLOCKS_DIO_CONVERT_EXT) {
-		ret = ext4_convert_unwritten_extents_dio(handle, inode,
-							path);
-		goto out2;
-	}
-	/* buffered IO case */
-	/*
-	 * repeat fallocate creation request
-	 * we already have an unwritten extent
-	 */
-	if (flags & EXT4_GET_BLOCKS_UNINIT_EXT)
-		goto map_out;
-
-	/* buffered READ or buffered write_begin() lookup */
-	if ((flags & EXT4_GET_BLOCKS_CREATE) == 0) {
-		/*
-		 * We have blocks reserved already.  We
-		 * return allocated blocks so that delalloc
-		 * won't do block reservation for us.  But
-		 * the buffer head will be unmapped so that
-		 * a read from the block returns 0s.
-		 */
-		set_buffer_unwritten(bh_result);
-		goto out1;
-	}
-
-	/* buffered write, writepage time, convert*/
-	ret = ext4_ext_convert_to_initialized(handle, inode,
-						path, iblock,
-						max_blocks);
-out:
-	if (ret <= 0) {
-		err = ret;
-		goto out2;
-	} else
-		allocated = ret;
-	set_buffer_new(bh_result);
-map_out:
-	set_buffer_mapped(bh_result);
-out1:
-	if (allocated > max_blocks)
-		allocated = max_blocks;
-	ext4_ext_show_leaf(inode, path);
-	bh_result->b_bdev = inode->i_sb->s_bdev;
-	bh_result->b_blocknr = newblock;
-out2:
-	if (path) {
-		ext4_ext_drop_refs(path);
-		kfree(path);
-	}
-	return err ? err : allocated;
-}
-/*
  * Block allocation/map/preallocation routine for extents based files
  *
  *
@@ -3623,12 +3302,6 @@
 		 * To avoid unecessary convertion for every aio dio rewrite
 		 * to the mid of file, here we flag the IO that is really
 		 * need the convertion.
-<<<<<<< HEAD
-		 *
-		 */
-		if (io && flags == EXT4_GET_BLOCKS_DIO_CREATE_EXT)
-			io->flag = DIO_AIO_UNWRITTEN;
-=======
 		 * For non asycn direct IO case, flag the inode state
 		 * that we need to perform convertion when IO is done.
 		 */
@@ -3639,7 +3312,6 @@
 				EXT4_I(inode)->i_state |=
 					EXT4_STATE_DIO_UNWRITTEN;;
 		}
->>>>>>> 22763c5c
 	}
 	err = ext4_ext_insert_extent(handle, inode, path, &newex, flags);
 	if (err) {
@@ -3860,10 +3532,7 @@
  *
  * This function is called from the direct IO end io call back
  * function, to convert the fallocated extents after IO is completed.
-<<<<<<< HEAD
-=======
  * Returns 0 on success.
->>>>>>> 22763c5c
  */
 int ext4_convert_unwritten_extents(struct inode *inode, loff_t offset,
 				    loff_t len)
