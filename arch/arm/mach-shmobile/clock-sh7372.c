--- conflicted
+++ resolved
@@ -444,39 +444,14 @@
 	unsigned long value;
 
 	value  = __raw_readl(clk->mapping->base) >> 16;
-<<<<<<< HEAD
-	if (value < 2) {
-		fsidiv_disable(clk);
-		return -ENOENT;
-	}
-=======
 	if (value < 2)
 		return -EIO;
->>>>>>> 5b84ba26
 
 	__raw_writel((value << 16) | 0x3, clk->mapping->base);
 
 	return 0;
 }
 
-<<<<<<< HEAD
-static int fsidiv_set_rate(struct clk *clk,
-			   unsigned long rate, int algo_id)
-{
-	int idx;
-
-	if (clk->parent->rate == rate) {
-		fsidiv_disable(clk);
-		return 0;
-	}
-
-	idx = (clk->parent->rate / rate) & 0xffff;
-	if (idx < 2)
-		return -ENOENT;
-
-	__raw_writel(idx << 16, clk->mapping->base);
-	return fsidiv_enable(clk);
-=======
 static int fsidiv_set_rate(struct clk *clk, unsigned long rate)
 {
 	int idx;
@@ -487,7 +462,6 @@
 
 	__raw_writel(idx << 16, clk->mapping->base);
 	return 0;
->>>>>>> 5b84ba26
 }
 
 static struct clk_ops fsidiv_clk_ops = {
