--- conflicted
+++ resolved
@@ -442,12 +442,8 @@
 
 	list_for_each_entry(d, &hci_dev_list, list) {
 		if (!test_bit(HCI_UP, &d->flags) ||
-<<<<<<< HEAD
-		    test_bit(HCI_RAW, &d->flags))
-=======
 		    test_bit(HCI_RAW, &d->flags) ||
 		    d->dev_type != HCI_BREDR)
->>>>>>> e0482103
 			continue;
 
 		/* Simple routing:
